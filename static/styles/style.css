--- conflicted
+++ resolved
@@ -1920,15 +1920,13 @@
   padding-top: 20px;
 }
 
-<<<<<<< HEAD
 .region_map{
   height: 500px;
 }
 
 .region_tooltip{
   border-radius: 0% !important;
-=======
+
 .ui.card.clickable_card:hover {
   cursor: pointer;
->>>>>>> 13893d56
 }