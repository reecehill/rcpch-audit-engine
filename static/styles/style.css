--- conflicted
+++ resolved
@@ -1584,51 +1584,6 @@
   text-align: center;
 }
 
-<<<<<<< HEAD
-.progress_label {
-  font-family: var(--rcpch_bold_font);
-}
-
-.ui.tab.segment {
-  background: none #FFFFFF;
-  border-color: var(--rcpch_light_blue);
-  border-width: medium;
-  margin: -1px 0px 0px 0px;
-  border-radius: 0px 0px 0 0 !important;
-}
-
-.ui.tabular.menu .active.item {
-  background: none #FFFFFF;
-  border-top-width: medium;
-  border-left-width: medium;
-  border-right-width: medium;
-  border-color: var(--rcpch_light_blue);
-  font-weight: bold;
-  margin-bottom: -2.5px;
-  box-shadow: none;
-  border-radius: 0px 0px 0px 0px !important;
-}
-
-.ui.tabular.menu .item {
-  background: transparent;
-  border-bottom: none;
-  border-left: medium solid transparent;
-  border-right: medium solid transparent;
-  border-top: medium solid transparent;
-  padding: 0.92857143em 1.42857143em;
-  color: var(--rcpch_light_blue);
-}
-
-.ui.tabular.menu {
-  border-radius: 0em;
-  box-shadow: none !important;
-  border: none;
-  background: none transparent;
-  border-bottom: 2.5px solid var(--rcpch_light_blue);
-}
-
-=======
->>>>>>> 420a2c2c
 div.ui.three.stackable.cards.individual_measures{
   margin-top: 1em;
 }
