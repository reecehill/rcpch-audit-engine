--- conflicted
+++ resolved
@@ -6,8 +6,4 @@
     </p>
 </p>
 
-<<<<<<< HEAD
-All documentation for this project is at https://epilepsy12docs.rcpch.tech
-=======
-All documentation for this project is at https://epilepsy12docs.rcpch.tech/
->>>>>>> 456626d8
+All documentation for this project is at https://epilepsy12docs.rcpch.tech/