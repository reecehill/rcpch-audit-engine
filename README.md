# rcpch-audit-engine

<p align="center">
    <p align="center"></p>
    <p align="center">This project is part of the <a href="https://publicmoneypubliccode.org.uk/">Public Money Public Code</a> community.</p>
    <p align="center">
    <img align="center" src="epilepsy12/static/logo-block-outline-sm.png" width='100px'/>
    </p>
</p>

National clinical audits are there to collect diagnosis and care process data on patient cohorts with a diagnosis in common, nationally, to measure standard of care. They are a way to make sure that clinics are meeting centrally-set standards, and give clinics feedback on how they are doing. National audits are commissioned by NHS England.

`rcpch-audit-engine` is a [Django](https://www.djangoproject.com/) 4.0 project which aims to standardise those elements of a national audit that can be standardised. It begins with Epilepsy12, a national audit for Childhood Epilepsies which has been in place since 2009.


A framework for national clinical audits. Built using Django and Semantic UI. Initially intended as a new platform for the RCPCH's established Epilepsy12 audit, but designed so as to be usable for other audits.

## Epilepsy12

<p align="center">
    <img align="center" src="epilepsy12/static/epilepsy12-logo-1.png" width='100px'/>
</p>

### Development Setup

#### Install PostgreSQL and create the database with the correct credentials

You will need the [Postgresql](https://www.postgresql.org/) database, which can be installed natively on your development machine, or (recommended) can be installed using Docker.

Using the command below will create a development database with credentials that match those in our `example.env` file.  
You will need Docker to be installed on your local machine. (Please search the web for instructions for installation on your operating system and setup)

```console
docker run --name epilepsy12postgres \
    -e POSTGRES_USER=epilepsy12user \
    -e POSTGRES_PASSWORD=epilepsy12password \
    -e POSTGRES_DB=epilepsy12db \
    -p 5432:5432 \
    -d postgres
```

#### Install correct Python version

If you don't have python 3.10 installed already, you will need it.

We recommend the use of a tool such as [pyenv](https://github.com/pyenv/pyenv) to assist with managing multiple Python versions and their accompanying virtualenvs.

```console
pyenv install 3.10.0
```

> On some platforms, you will get errors at build-time, which indicates you need to install some dependencies which are required for building the Python binaries locally. Rather than listing these here, where they may become out of date, please refer to the [pyenv wiki](https://github.com/pyenv/pyenv/wiki) which covers this in detail.



Then create a virtual environment:

```console
pyenv virtualenv 3.10.0 rcpch-audit-engine
```

Clone the repository and `cd` into the directory:

```console
git clone https://github.com/rcpch/rcpch-audit-engine.git
cd rcpch-audit-engine
```

Then install all the requirements. Note you can't do this without PostgreSQL already installed.

```console
<<<<<<< HEAD
pip install -r requirements/development-requirements
=======
(rcpch-audit-engine) ➜  ~ pip install -r requirements/development-requirements
```

#### Create the database

```command
(rcpch-audit-engine) ➜  ~ docker run --name epilepsy12postgres -e POSTGRES_USER=epilepsy12user -e POSTGRES_PASSWORD=epilepsy12 -e POSTGRES_DB=epilepsy12db -p 5432:5432 -d postgres
>>>>>>> 50a4b9de
```

#### Initialize the environment variables

```console
source example.env
```

#### Prepare the database for use

```console
s/migrate
```

#### Create superuser to enable logging into admin section

```console
python manage.py createsuperuser
```

Then follow the command line prompts to create the first user

Further users can subsequently be created in the Admin UI

#### Running the server

Navigate to the epilepsy12 outer folder and run the server:

```console
s/runserver
```

or

you may need to allow permissions to run the bash script in that folder first:

```console
chmod +x ./s/runserver
```

#### Seeding the Database

You will need to see the hospitals table with hospitals from the Constants folder.

```console
(rcpch-audit-engine) ➜  ~ python manage.py seed
```

If you need to delete all the hospitals:

```console
(rcpch-audit-engine) ➜  ~ python manage.py seed --mode=delete
```

#### Testing (optional step)

We have used the coverage package to test our models.

```console
(rcpch-audit-engine) ➜  ~ pip install coverage
(rcpch-audit-engine) ➜  ~ coverage run manage.py test
(rcpch-audit-engine) ➜  ~ coverage html
```

If the ```htmlcov/index.html``` is opened in the browser, gaps in outstanding testing of the models can be found.

### Stated Aims of the Audit

* Continue to measure and improve care and outcomes for children and young people with
epilepsies
* Include all children and young people with a new onset of epilepsy,
* Enable continuous patient ascertainment,
* Use a pragmatic and concise dataset,
* Incorporate NICE Quality Standards alongside metrics about mental health, education and
transition to adult services,
* Provide services with local real-time patient- and service-level reporting.

#### Quality Improvement

* Supporting regional and national quality improvement activities
* Epilepsy Quality Improvement Programme (EQIP)
* Involving children and young people

#### There are 12 key performance indicators

1. Input into care from a paediatrician with expertise in epilepsies,
2. Input into care from an epilepsy specialist nurse (ESNs),
3. (a) Appropriate tertiary input into care, and  
   (b) appropriate epilepsy surgery referral
4. Appropriate first paediatric assessment,
5. Recorded seizure formulation,
6. Access to electrocardiogram (ECG),
7. Access to magnetic resonance imaging (MRI),
8. Accuracy of diagnosis,
9. (a) Discussion of the risks where sodium valproate is used in treatment for girls aged 9 and over,
and  
(b) girls and young women prescribed sodium valproate
10. Comprehensive care plan that is updated and agreed with the patient,
11. Documented evidence of all key elements of care planning content,
12. Record of a school individual healthcare plan.

#### Schema

Main classes - these are all found in the epilepsy12/models folder*

* The Case class records information about each young person
* The Registration class holds a record for each audit.
* The Assessment class holds information on cases gathered over the one year audit period.
* The InitialAssessment class is closely linked to Assessment and holds the minimum expected information collected at first assessment.  
* The Investigations class records dates that initial tests were recorded (ECG, EEG, CT and MRI)
* The EpilepsyContext class records contextual information that defines epilepsy risk.
* The Comorbidity class records information on emotional, behavioural, neurodevelopmental and neuropsychatric comorbidities

* The RescueMedicine class records information on rescue medicines used.
* The AntiEpilepsyDrug class records information about antiepilepsy drugs.

* The SeizureType class describes the seizure type.
* The ElectroClinicalSydrome class records information on electroclinical syndromes.
* The SeizureCause class records the cause of each seizure.
* The NonEpilepsy class records information about nonepilepsy features of episode.

* The Site class records information about each site that oversees the epilepsy care of each case.
* The HospitalTrust class records hospital trust details. It is used as a look up class for the Site class.

#### Relationships

* Case to Registration 1:1  
* Case to Site 1:n  
* Case to Comorbidity n:n

* Registration to Assessment 1:1
* Registration to InitialAssessment 1:1
* Registration to EpilepsyContext  1:1

* Comorbidity to EpilepsyContext 1:n

* Registration to Investigations 1:1
* Registration to RescueMedicine 1:1
* Registration to ElectroClinicalSyndrome 1:1
* Registration to SeizureCause 1:1
* Registration to SeizureType 1:1
* Registration to AntiEpilepsyDrug 1:1
* Registration to RescueMedicine 1:1
* Registration to NonEpilepsy 1:1

* HospitalTrust to Site 1:n<|MERGE_RESOLUTION|>--- conflicted
+++ resolved
@@ -69,9 +69,6 @@
 Then install all the requirements. Note you can't do this without PostgreSQL already installed.
 
 ```console
-<<<<<<< HEAD
-pip install -r requirements/development-requirements
-=======
 (rcpch-audit-engine) ➜  ~ pip install -r requirements/development-requirements
 ```
 
@@ -79,7 +76,6 @@
 
 ```command
 (rcpch-audit-engine) ➜  ~ docker run --name epilepsy12postgres -e POSTGRES_USER=epilepsy12user -e POSTGRES_PASSWORD=epilepsy12 -e POSTGRES_DB=epilepsy12db -p 5432:5432 -d postgres
->>>>>>> 50a4b9de
 ```
 
 #### Initialize the environment variables
