--- conflicted
+++ resolved
@@ -159,10 +159,7 @@
     Case,
     Registration,
     FirstPaediatricAssessment,
-<<<<<<< HEAD
     EpilepsyContext,
-=======
->>>>>>> c5ff1fe8
 )
 from epilepsy12.common_view_functions import completed_fields
 from epilepsy12.constants import (
@@ -306,7 +303,6 @@
         f"registration__first_paediatric_assessment__{field}": answer
         for field, answer in fields_and_answers.items()
     }
-<<<<<<< HEAD
 
     CASE = e12_case_factory(
         first_name=f"temp_child_{GOSH.OrganisationName}",
@@ -425,8 +421,6 @@
             EXPECTED_SCORE += 1
 
         factory_attributes.update({BASE_KEY_NAME: answer})
-=======
->>>>>>> c5ff1fe8
 
     CASE = e12_case_factory(
         first_name=f"temp_child_{GOSH.OrganisationName}",
@@ -434,18 +428,8 @@
         **factory_attributes,
     )
 
-<<<<<<< HEAD
     epilepsy_context = EpilepsyContext.objects.get(registration=CASE.registration)
 
     assert (
         completed_fields(epilepsy_context) == EXPECTED_SCORE
-    ), f"Randomly completed epilepsy_context, `completed_fields(epilepsy_context)` should return {EXPECTED_SCORE}. Instead returned {completed_fields(epilepsy_context)}. Answers: {factory_attributes}"
-=======
-    first_paediatric_assessment = FirstPaediatricAssessment.objects.get(
-        registration=CASE.registration
-    )
-
-    assert (
-        completed_fields(first_paediatric_assessment) == EXPECTED_SCORE
-    ), f"Randomly completed first_paediatric_assessment, `completed_fields(first_paediatric_assessment)` should return {EXPECTED_SCORE}. Instead returned {completed_fields(first_paediatric_assessment)}. Answers: {fields_and_answers}"
->>>>>>> c5ff1fe8
+    ), f"Randomly completed epilepsy_context, `completed_fields(epilepsy_context)` should return {EXPECTED_SCORE}. Instead returned {completed_fields(epilepsy_context)}. Answers: {factory_attributes}"