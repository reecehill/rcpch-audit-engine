--- conflicted
+++ resolved
@@ -155,7 +155,6 @@
     # creates an case with all audit values filled with default values
     case = e12_case_factory()
 
-<<<<<<< HEAD
     # overwrite registration_date and eligibility criteria
     case.registration.registration_date = None
     case.registration.eligibility_criteria_met = None
@@ -178,6 +177,3 @@
 
 
 
-=======
-    calculate_kpis(case.registration)
->>>>>>> 34037a0f
