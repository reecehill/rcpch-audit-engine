# standard library imports
import logging

# Django imports
from django.contrib.gis.geos import Point
from django.db import migrations
from django.utils import timezone
from django.contrib.gis.db.models import Q

from ..constants import (
    RCPCH_ORGANISATIONS,
    INTEGRATED_CARE_BOARDS_LOCAL_AUTHORITIES,
    OPEN_UK_NETWORKS_TRUSTS,
)

# Logging setup
logger = logging.getLogger(__name__)


def seed_organisations(apps, schema_editor):
    """
    Seed function which populates the Organisation table from JSON.
    This instead uses a list provided by RCPCH E12 team of all organisations in England
    and Wales that care for children with Epilepsy - community paediatrics and hospital paediatrics
    in the same trust are counted as one organisation.
    """

    # Get models
    Organisation = apps.get_model("epilepsy12", "Organisation")
    Trust = apps.get_model("epilepsy12", "Trust")
    LocalHealthBoard = apps.get_model("epilepsy12", "LocalHealthBoard")
    IntegratedCareBoard = apps.get_model("epilepsy12", "IntegratedCareBoard")
    NHSEnglandRegion = apps.get_model("epilepsy12", "NHSEnglandRegion")
    LondonBorough = apps.get_model("epilepsy12", "LondonBorough")
    OPENUKNetwork = apps.get_model("epilepsy12", "OPENUKNetwork")
    Country = apps.get_model("epilepsy12", "Country")
    england = Country.objects.get(boundary_identifier="E92000001")
    wales = Country.objects.get(boundary_identifier="W92000004")

    if Organisation.objects.all().count() >= 330:
<<<<<<< HEAD
        logger.debug("\033[31m 329 RCPCH organisations already seeded. Skipping...")
=======
        logger.info(
            "\033[31m 329 RCPCH organisations already seeded. Skipping... \033[31m",
        )
>>>>>>> 1017b3b1
    else:
        logger.debug("\033[31m Adding new RCPCH organisations... \033[31m")

        for added, rcpch_organisation in enumerate(RCPCH_ORGANISATIONS):
            # Apply longitude and latitude data, if exists
            new_point = None
            try:
                latitude = float(rcpch_organisation["Latitude"])
            except:
                latitude = None
            try:
                longitude = float(rcpch_organisation["Longitude"])
            except:
                latitude = None

            if longitude and latitude:
                new_point = Point(x=longitude, y=latitude)

            # Date-stamps the Organisation information (this data was supplied on 19.04.2023)
            # update_date = datetime(year=2023, month=4, day=19)
            # timezone_aware_update_date = timezone.make_aware(update_date, timezone.utc)

            # Create Organisation instances
            try:
                organisation = Organisation.objects.create(
                    ods_code=rcpch_organisation["OrganisationCode"],
                    name=rcpch_organisation["OrganisationName"],
                    website=rcpch_organisation["Website"],
                    address1=rcpch_organisation["Address1"],
                    address2=rcpch_organisation["Address2"],
                    address3=rcpch_organisation["Address3"],
                    city=rcpch_organisation["City"],
                    county=rcpch_organisation["County"],
                    latitude=latitude,
                    longitude=longitude,
                    postcode=rcpch_organisation["Postcode"],
                    geocode_coordinates=new_point,
                    telephone=rcpch_organisation["Phone"],
                )
                # add trust or local health board
                if (
                    LocalHealthBoard.objects.filter(
                        ods_code=rcpch_organisation["ParentODSCode"]
                    ).count()
                    > 0
                ):
                    local_health_board = LocalHealthBoard.objects.get(
                        ods_code=rcpch_organisation["ParentODSCode"]
                    )
                    organisation.local_health_board = local_health_board
                    organisation.country = wales
                elif (
                    Trust.objects.filter(
                        ods_code=rcpch_organisation["ParentODSCode"]
                    ).count()
                    > 0
                ):
                    trust = Trust.objects.get(
                        ods_code=rcpch_organisation["ParentODSCode"]
                    )
                    organisation.trust = trust
                    organisation.country = england

                else:
                    raise Exception(
                        f"No Match! {rcpch_organisation['OrganisationName']} has no parent organisation."
                    )

                # add london boroughs
                if rcpch_organisation["City"] == "LONDON":
                    try:
                        london_borough = LondonBorough.objects.get(
                            gss_code=rcpch_organisation["LocalAuthority"]
                        )
                        organisation.london_borough = london_borough
                    except Exception as e:
                        logger.error(
                            f"Unable to save London Borough {rcpch_organisation['LocalAuthority']}"
                        )
                        pass

                organisation.save()
                logger.info(f"{added+1}: {rcpch_organisation['OrganisationName']}")
            except Exception as error:
                logger.error(
                    f"Unable to save {rcpch_organisation['OrganisationName']}: {error}"
                )

        logger.info(f"{added+1} organisations added.")

<<<<<<< HEAD
    logger.debug(
        "\033[31m Updating RCPCH organisations with ICB, NHS England relationships..."
=======
    logger.info(
        "\033[31m Updating RCPCH organisations with ICB, NHS England relationships... \033[31m",
>>>>>>> 1017b3b1
    )
    # add integrated care boards and NHS regions to organisations
    for added, icb_trust in enumerate(INTEGRATED_CARE_BOARDS_LOCAL_AUTHORITIES):
        try:
            icb = IntegratedCareBoard.objects.get(ods_code=icb_trust["ODS ICB Code"])
        except Exception as error:
            logger.error(
                f"Could not match ICB ODS Code {icb_trust['ODS ICB Code']} with that in Trust table."
            )

        try:
            trust = Trust.objects.get(ods_code=icb_trust["ODS Trust Code"])
        except Exception as error:
            logger.error(
                f"Could not match Trust ODS Code {icb_trust['ODS Trust Code']} with that in Trust table."
            )

        try:
            nhs_england_region = NHSEnglandRegion.objects.get(
                region_code=icb_trust["NHS England Region Code"]
            )
        except Exception as error:
            logger.error(
                f"Could not match NHS Region GSS Code {icb_trust['NHS England Region Code']} with that in the NHS England Region table."
            )

        update_fields = {
            "integrated_care_board": icb,
            "nhs_england_region": nhs_england_region,
        }
        # if icb_trust[]
        # update all organisations associated with this trust with this ICB
        try:
            Organisation.objects.filter(trust=trust).update(**update_fields)
        except Exception as error:
            logger.error(
                f"Unable to find {icb_trust['ODS Trust Code']} when updating {icb_trust['ODS ICB Code']} ICB and {icb_trust['NHS England Region Code']} NHS England Region!"
            )
<<<<<<< HEAD
    logger.debug(
        f"\033[31m Updated {added+1} RCPCH organisations with ICB, NHS England relationships... \033[31m"
    )

    logger.debug(
        "\033[31m Updating all RCPCH organisations with OPEN UK network relationships... \033[31m"
=======
    logger.info(
        f"\033[31m Updated {added+1} RCPCH organisations with ICB, NHS England relationships... \033[31m",
    )

    logger.info(
        "\033[31m Updating all RCPCH organisations with OPEN UK network relationships... \033[31m",
>>>>>>> 1017b3b1
    )
    # openuk_network
    for added, trust_openuk_network in enumerate(OPEN_UK_NETWORKS_TRUSTS):
        query_term = Q()
        if Trust.objects.filter(
            ods_code=trust_openuk_network["ods trust code"]
        ).exists():
            query_term = Q(
                trust=Trust.objects.get(ods_code=trust_openuk_network["ods trust code"])
            )
        elif LocalHealthBoard.objects.filter(
            ods_code=trust_openuk_network["ods trust code"]
        ).exists():
            query_term = Q(
                local_health_board=LocalHealthBoard.objects.get(
                    ods_code=trust_openuk_network["ods trust code"]
                )
            )
        else:
            raise Exception(f"{trust_openuk_network['ods trust code']} error")

        openuk_network = OPENUKNetwork.objects.get(
            boundary_identifier=trust_openuk_network["OPEN UK Network Code"]
        )
        # upoate the OPENUK netowork for all the Organisations in this trust
        Organisation.objects.filter(query_term).update(openuk_network=openuk_network)
<<<<<<< HEAD
    logger.debug(
        f"\033[31m Updated {added+1} RCPCH organisations with OPENUK relationships..."
=======
    logger.info(
        f"\033[31m Updated {added+1} RCPCH organisations with OPENUK relationships... \033[31m",
>>>>>>> 1017b3b1
    )


class Migration(migrations.Migration):
    dependencies = [
        ("epilepsy12", "0004_seed_trusts"),
    ]

    operations = [migrations.RunPython(seed_organisations)]<|MERGE_RESOLUTION|>--- conflicted
+++ resolved
@@ -38,13 +38,9 @@
     wales = Country.objects.get(boundary_identifier="W92000004")
 
     if Organisation.objects.all().count() >= 330:
-<<<<<<< HEAD
-        logger.debug("\033[31m 329 RCPCH organisations already seeded. Skipping...")
-=======
         logger.info(
             "\033[31m 329 RCPCH organisations already seeded. Skipping... \033[31m",
         )
->>>>>>> 1017b3b1
     else:
         logger.debug("\033[31m Adding new RCPCH organisations... \033[31m")
 
@@ -135,13 +131,8 @@
 
         logger.info(f"{added+1} organisations added.")
 
-<<<<<<< HEAD
-    logger.debug(
-        "\033[31m Updating RCPCH organisations with ICB, NHS England relationships..."
-=======
     logger.info(
         "\033[31m Updating RCPCH organisations with ICB, NHS England relationships... \033[31m",
->>>>>>> 1017b3b1
     )
     # add integrated care boards and NHS regions to organisations
     for added, icb_trust in enumerate(INTEGRATED_CARE_BOARDS_LOCAL_AUTHORITIES):
@@ -180,21 +171,12 @@
             logger.error(
                 f"Unable to find {icb_trust['ODS Trust Code']} when updating {icb_trust['ODS ICB Code']} ICB and {icb_trust['NHS England Region Code']} NHS England Region!"
             )
-<<<<<<< HEAD
-    logger.debug(
-        f"\033[31m Updated {added+1} RCPCH organisations with ICB, NHS England relationships... \033[31m"
-    )
-
-    logger.debug(
-        "\033[31m Updating all RCPCH organisations with OPEN UK network relationships... \033[31m"
-=======
     logger.info(
         f"\033[31m Updated {added+1} RCPCH organisations with ICB, NHS England relationships... \033[31m",
     )
 
     logger.info(
         "\033[31m Updating all RCPCH organisations with OPEN UK network relationships... \033[31m",
->>>>>>> 1017b3b1
     )
     # openuk_network
     for added, trust_openuk_network in enumerate(OPEN_UK_NETWORKS_TRUSTS):
@@ -221,13 +203,8 @@
         )
         # upoate the OPENUK netowork for all the Organisations in this trust
         Organisation.objects.filter(query_term).update(openuk_network=openuk_network)
-<<<<<<< HEAD
-    logger.debug(
-        f"\033[31m Updated {added+1} RCPCH organisations with OPENUK relationships..."
-=======
     logger.info(
         f"\033[31m Updated {added+1} RCPCH organisations with OPENUK relationships... \033[31m",
->>>>>>> 1017b3b1
     )
 
 
