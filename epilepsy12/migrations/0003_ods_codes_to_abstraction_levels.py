--- conflicted
+++ resolved
@@ -22,11 +22,7 @@
     OPENUKNetwork = apps.get_model("epilepsy12", "OPENUKNetwork")
     LocalHealthBoard = apps.get_model("epilepsy12", "LocalHealthBoard")
 
-<<<<<<< HEAD
-    logger.debug(
-=======
     logger.info(
->>>>>>> 1017b3b1
         "\033[38;2;17;167;142m Updating Integrated Care Boards with ODS codes \033[38;2;17;167;142m",
     )
 
@@ -45,11 +41,7 @@
                 f"Seeding error. {icb['gss_code']}/{icb['name']} not found in the database to seed."
             )
 
-<<<<<<< HEAD
-    logger.debug(
-=======
     logger.info(
->>>>>>> 1017b3b1
         "\033[38;2;17;167;142m Updating NHS England Regions with NHS England region codes \033[38;2;17;167;142m",
     )
 
@@ -73,11 +65,7 @@
         else:
             raise Exception("Seeding error. No NHS England region entity to seed.")
 
-<<<<<<< HEAD
-    logger.debug(
-=======
     logger.info(
->>>>>>> 1017b3b1
         "\033[38;2;17;167;142m Updating Local Health Boards with ODS codes. \033[38;2;17;167;142m",
     )
 
@@ -93,21 +81,11 @@
                 ods_code=local_health_board["ods_code"],
                 publication_date=date(2022, 4, 14),
             )
-<<<<<<< HEAD
-            logger.debug(
-                f"Updated {local_health_board['health_board']} to include ODS code"
-            )
-        else:
-            raise Exception("Seeding error. No Local Health Board entity to seed.")
-
-    logger.debug(
-=======
             logger.info(f"Updated {local_health_board['health_board']} to include ODS code")
         else:
             raise Exception("Seeding error. No Local Health Board entity to seed.")
 
     logger.info(
->>>>>>> 1017b3b1
         "\033[38;2;17;167;142m Creating OPEN UK Networks... \033[38;2;17;167;142m",
     )
 
