from random import randint


def validate_nhs_number(number_to_validate):
    """
    The NHS number must:
    1. be 10 digits long
    2. The 10th digit is a check digit to confirm validity using the modulus 11 method
    Excellent explainer on how to do this here: https://www.datadictionary.nhs.uk/attributes/nhs_number.html
    Excellent implementation used to check this function here: http://danielbayley.uk/nhs-number/
    """

    # convert to string and strip any spaces
    cleaned_number_as_string = str(number_to_validate).replace(" ", "")

    # guard clause - return invalid if the number is not exactly 10 digits
    if len(cleaned_number_as_string) != 10:
        return {
            "valid": False,
            "message": "The NHS Number must be exactly 10 digits long.",
        }
        
    # turn nhs number into list of ints
    nhs_nums = [int(digit) for digit in cleaned_number_as_string]
    
    # sum the first 9 digits using the weighted multiplication rule
    first_nine_digits_weighted_sum = 0
    for i, digit in enumerate(nhs_nums[:-1]):
        first_nine_digits_weighted_sum += digit * (10-i)
    
    # calculate the check_sum_val using mod 11 rule -> result ranges betwee 0-11
    check_sum_val = 11 - (first_nine_digits_weighted_sum % 11)
    
    # "If the result is 11 then a check digit of 0 is used."
    if check_sum_val == 11:
        check_sum_val = 0
    
    # nhs number valid only if check_sum_val == last digit. NOTE: they also specify an additional check to see whether check_sum_val == 10, which is invalid. However, directly checking whether check_sum_val == last digit inherently confirms check_sum_val is NOT 10.
    if check_sum_val == nhs_nums[-1]:
        return {
            'valid': True,
            'message': 'Valid NHS number'
        }
    else:
<<<<<<< HEAD
        # remove final digit
        checksum = int(cleaned_number_as_string[-1])
        modulus_eleven = 0
        for i in range(1, 10):
            # loop through the digits and apply multiplier which counts backwards from 11
            # then sum all the products
            multiplier = 11 - i
            # selects next digit in the number
            digit = int(cleaned_number_as_string[i - 1])
            modulus_eleven += digit * multiplier
        # divide the product by 11 and take the remainder
        remainder = modulus_eleven % 11
        # subtract remaind from 11 to get final checksum
        final_check_digit = 11 - remainder
        # if final_check_digit is 11, return 0. If 10, invalid
        if final_check_digit == 11:
            final_check_digit = 0
        elif final_check_digit == 10:
            return {
                "valid": False,
                "message": f"{number_to_validate} is an invalid NHS Number.",
            }

        if final_check_digit == checksum:
            return {"valid": True, "message": "Valid NHS number"}
        else:
            return {
                "valid": False,
                "message": f"{number_to_validate} is an invalid NHS Number.",
            }


def generate_nine_digits():
    """
    Generates a random 9 digit number and the remainder using the modulus 11 method
    """
    modulus_eleven = 0
    digit_string = ""
    for i in range(1, 10):
        # loop through the digits and apply multiplier which counts backwards from 11
        # then sum all the products
        multiplier = 11 - i
        # selects next digit in the number
        digit = randint(1, 9)  # int(f'{nine_digit_number}'[i - 1])
        modulus_eleven += digit * multiplier
        # divide the product by 11 and take the remainder
        digit_string += f"{digit}"
    remainder = modulus_eleven % 11
    return int(digit_string), remainder


def calculate_checksum(remainder):
    """
    Calculates the checksum from the remainder
    """
    # subtract remaind from 11 to get final checksum
    final_check_digit = 11 - remainder
    # if final_check_digit is 11, return 0. If 10, invalid
    if final_check_digit == 11:
        final_check_digit = 0
    elif final_check_digit == 10:
        return None

    return final_check_digit


def generate_nhs_number():
    """
    Generates a valid NHS number
    """
    final_check_digit = None

    while final_check_digit is None:
        # create a base 9 digit number, whose first digit cannot be < 1
        nine_digits, remainder = generate_nine_digits()
        # generate a checksum for that number - if None returned, number invalid, repeat
        final_check_digit = calculate_checksum(remainder)

    return int(f"{nine_digits}{final_check_digit}")


def generate_nhs_numbers(requested_number: int) -> list:
    """
    Returns a list of unique valid NHS numbers
    param: requested_number defines requested list length
    """
    number_set = set()

    while len(number_set) < requested_number:
        random_valid_nhs_number = generate_nhs_number()
        number_set.add(random_valid_nhs_number)

    return list(number_set)
=======
        return {
            'valid': False,
            'message': f'{number_to_validate} is an invalid NHS Number.'
        }
    
>>>>>>> 593affee
<|MERGE_RESOLUTION|>--- conflicted
+++ resolved
@@ -19,22 +19,22 @@
             "valid": False,
             "message": "The NHS Number must be exactly 10 digits long.",
         }
-        
+
     # turn nhs number into list of ints
     nhs_nums = [int(digit) for digit in cleaned_number_as_string]
-    
+
     # sum the first 9 digits using the weighted multiplication rule
     first_nine_digits_weighted_sum = 0
     for i, digit in enumerate(nhs_nums[:-1]):
         first_nine_digits_weighted_sum += digit * (10-i)
-    
+
     # calculate the check_sum_val using mod 11 rule -> result ranges betwee 0-11
     check_sum_val = 11 - (first_nine_digits_weighted_sum % 11)
-    
+
     # "If the result is 11 then a check digit of 0 is used."
     if check_sum_val == 11:
         check_sum_val = 0
-    
+
     # nhs number valid only if check_sum_val == last digit. NOTE: they also specify an additional check to see whether check_sum_val == 10, which is invalid. However, directly checking whether check_sum_val == last digit inherently confirms check_sum_val is NOT 10.
     if check_sum_val == nhs_nums[-1]:
         return {
@@ -42,7 +42,6 @@
             'message': 'Valid NHS number'
         }
     else:
-<<<<<<< HEAD
         # remove final digit
         checksum = int(cleaned_number_as_string[-1])
         modulus_eleven = 0
@@ -135,11 +134,4 @@
         random_valid_nhs_number = generate_nhs_number()
         number_set.add(random_valid_nhs_number)
 
-    return list(number_set)
-=======
-        return {
-            'valid': False,
-            'message': f'{number_to_validate} is an invalid NHS Number.'
-        }
-    
->>>>>>> 593affee
+    return list(number_set)