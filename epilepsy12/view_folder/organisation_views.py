# Python/Django imports
<<<<<<< HEAD
import json
=======
from time import time
>>>>>>> 13893d56
from django.contrib.auth.decorators import login_required
from django.shortcuts import render
from django.urls import reverse
from django.core.serializers import serialize
from django.http import HttpResponse

# third party libraries
from django_htmx.http import HttpResponseClientRedirect

# E12 imports
from ..decorator import user_may_view_this_organisation
from epilepsy12.constants import INDIVIDUAL_KPI_MEASURES
from epilepsy12.models import (
    Organisation,
    KPI,
    NHSEnglandRegionBoundaries,
    IntegratedCareBoardBoundaries,
    CountryBoundaries,
    LocalHealthBoardBoundaries,
)
from ..common_view_functions import (
    return_selected_organisation,
    sanction_user,
    trigger_client_event,
    cases_aggregated_by_sex,
    cases_aggregated_by_ethnicity,
    cases_aggregated_by_deprivation_score,
    all_registered_cases_for_cohort_and_abstraction_level,
    aggregate_all_eligible_kpi_fields,
    return_all_aggregated_kpis_for_cohort_and_abstraction_level_annotated_by_sublevel,
)
from ..general_functions import (
    get_current_cohort_data,
    value_from_key,
    calculate_kpi_average,
)
from ..constants import colors


@login_required
def organisation_reports(request):
    """
    This function presents the organisation view - comprising the organisation contact details,
    a demographic summary of the hospital trust and a table summary of the key performance indicators
    for that organisation, its parent trust, as well as comparisons at different levels of abstraction
    (eg nhs region, ICB, OPENUK region and so on)
    It returns the organisation.html template
    It does not accept a parameter as it is the next page on from index.html, where users are not yet
    logged in. It has the login_required decorator. Once the logged in user gains access, they are
    presented with their own organisation's details, unless they are an RCPCH staff member not affiliated
    with an organisation. If they somehow gain access, have no organisation affiliation but are not an RCPCH
    member or a superuser, access is denied
    """
    nhsregion_tiles = serialize(
        "geojson",
        NHSEnglandRegionBoundaries.objects.all(),
    )
    newnhsregion_tiles = json.loads(nhsregion_tiles)
    newnhsregion_tiles.pop("crs", None)
    newnhsregion_tiles = json.dumps(newnhsregion_tiles)
    icb_tiles = serialize("geojson", IntegratedCareBoardBoundaries.objects.all())
    newicb_tiles = json.loads(icb_tiles)
    newicb_tiles.pop("crs", None)
    newicb_tiles = json.dumps(newicb_tiles)
    country_tiles = serialize("geojson", CountryBoundaries.objects.all())
    newcountry_tiles = json.loads(country_tiles)
    newcountry_tiles.pop("crs", None)
    newcountry_tiles = json.dumps(newcountry_tiles)

    newlhb_tiles = None

    # this function returns the users organisation or the first in list depending on affilation
    # or raises a permission error
    selected_organisation = return_selected_organisation(user=request.user)

    if selected_organisation.ons_region.ons_country.Country_ONS_Name == "Wales":
        lhb_tiles = serialize("geojson", LocalHealthBoardBoundaries.objects.all())
        newlhb_tiles = json.loads(lhb_tiles)
        newlhb_tiles.pop("crs", None)
        newlhb_tiles = json.dumps(newlhb_tiles)

    template_name = "epilepsy12/organisation.html"

    # selects the current cohort number and dates
    cohort_data = get_current_cohort_data()

    # query to return all completed E12 cases in the current cohort in this organisation
    count_of_current_cohort_registered_completed_cases_in_this_organisation = (
        all_registered_cases_for_cohort_and_abstraction_level(
            organisation_instance=selected_organisation,
            cohort=cohort_data["cohort"],
            case_complete=True,
            abstraction_level="organisation",
        ).count()
    )
    # query to return all completed E12 cases in the current cohort in this organisation trust
    count_of_current_cohort_registered_completed_cases_in_this_trust = (
        all_registered_cases_for_cohort_and_abstraction_level(
            organisation_instance=selected_organisation,
            cohort=cohort_data["cohort"],
            case_complete=True,
            abstraction_level="trust",
        ).count()
    )
    # query to return all cases registered in the current cohort at this organisation
    count_of_current_cohort_registered_cases_in_this_organisation = (
        all_registered_cases_for_cohort_and_abstraction_level(
            organisation_instance=selected_organisation,
            cohort=cohort_data["cohort"],
            case_complete=False,
            abstraction_level="organisation",
        ).count()
    )
    # query to return all cases registered in the current cohort at this organisation trust
    count_of_current_cohort_registered_cases_in_this_trust = (
        all_registered_cases_for_cohort_and_abstraction_level(
            organisation_instance=selected_organisation,
            cohort=cohort_data["cohort"],
            case_complete=False,
            abstraction_level="trust",
        ).count()
    )

    if count_of_current_cohort_registered_completed_cases_in_this_organisation > 0:
        total_percent_organisation = round(
            (
                count_of_current_cohort_registered_completed_cases_in_this_organisation
                / count_of_current_cohort_registered_cases_in_this_organisation
            )
        )
    else:
        total_percent_organisation = 0

    if count_of_current_cohort_registered_completed_cases_in_this_organisation > 0:
        total_percent_trust = round(
            (
                count_of_current_cohort_registered_completed_cases_in_this_trust
                / count_of_current_cohort_registered_cases_in_this_trust
            )
        )
    else:
        total_percent_trust = 0

<<<<<<< HEAD
    return render(
        request=request,
        template_name=template_name,
        context={
            "user": request.user,
            "selected_organisation": selected_organisation,
            "organisation_list": Organisation.objects.order_by(
                "OrganisationName"
            ).all(),
            "cases_aggregated_by_ethnicity": cases_aggregated_by_ethnicity(
                selected_organisation=selected_organisation
            ),
            "cases_aggregated_by_sex": cases_aggregated_by_sex(
                selected_organisation=selected_organisation
            ),
            "cases_aggregated_by_deprivation": cases_aggregated_by_deprivation_score(
                selected_organisation=selected_organisation
            ),
            "percent_completed_organisation": total_percent_organisation,
            "percent_completed_trust": total_percent_trust,
            "count_of_current_cohort_registered_cases_in_this_organisation": count_of_current_cohort_registered_cases_in_this_organisation,
            "count_of_current_cohort_registered_completed_cases_in_this_organisation": count_of_current_cohort_registered_completed_cases_in_this_trust,
            "count_of_current_cohort_registered_cases_in_this_trust": count_of_current_cohort_registered_cases_in_this_trust,
            "count_of_current_cohort_registered_completed_cases_in_this_trust": count_of_current_cohort_registered_completed_cases_in_this_trust,
            "cohort_data": cohort_data,
            # 'all_models': all_models,
            "model_list": (
                "allregisteredcases",
                "registration",
                "firstpaediatricassessment",
                "epilepsycontext",
                "multiaxialdiagnosis",
                "assessment",
                "investigations",
                "management",
                "site",
                "case",
                "epilepsy12user",
                "organisation",
                "comorbidity",
                "episode",
                "syndrome",
                "keyword",
            ),
            "individual_kpi_choices": INDIVIDUAL_KPI_MEASURES,
            "nhsregion_tiles": newnhsregion_tiles,
            "icb_tiles": newicb_tiles,
            "country_tiles": newcountry_tiles,
            "lhb_tiles": newlhb_tiles,
        },
    )
=======
    context = {
        "user": request.user,
        "selected_organisation": selected_organisation,
        "organisation_list": Organisation.objects.order_by("OrganisationName").all(),
        "cases_aggregated_by_ethnicity": cases_aggregated_by_ethnicity(
            selected_organisation=selected_organisation
        ),
        "cases_aggregated_by_sex": cases_aggregated_by_sex(
            selected_organisation=selected_organisation
        ),
        "cases_aggregated_by_deprivation": cases_aggregated_by_deprivation_score(
            selected_organisation=selected_organisation
        ),
        "percent_completed_organisation": total_percent_organisation,
        "percent_completed_trust": total_percent_trust,
        "count_of_current_cohort_registered_cases_in_this_organisation": count_of_current_cohort_registered_cases_in_this_organisation,
        "count_of_current_cohort_registered_completed_cases_in_this_organisation": count_of_current_cohort_registered_completed_cases_in_this_trust,
        "count_of_current_cohort_registered_cases_in_this_trust": count_of_current_cohort_registered_cases_in_this_trust,
        "count_of_current_cohort_registered_completed_cases_in_this_trust": count_of_current_cohort_registered_completed_cases_in_this_trust,
        "cohort_data": cohort_data,
        # 'all_models': all_models,
        "model_list": (
            "allregisteredcases",
            "registration",
            "firstpaediatricassessment",
            "epilepsycontext",
            "multiaxialdiagnosis",
            "assessment",
            "investigations",
            "management",
            "site",
            "case",
            "epilepsy12user",
            "organisation",
            "comorbidity",
            "episode",
            "syndrome",
            "keyword",
        ),
        "individual_kpi_choices": INDIVIDUAL_KPI_MEASURES,
    }

    return render(request=request, template_name=template_name, context=context)
>>>>>>> 13893d56


@login_required
def selected_organisation_summary(request):
    """
    POST request from selected_organisation_summary.html on organisation select
    """

    nhsregion_tiles = serialize(
        "geojson",
        NHSEnglandRegionBoundaries.objects.all(),
    )
    newnhsregion_tiles = json.loads(nhsregion_tiles)
    newnhsregion_tiles.pop("crs", None)
    newnhsregion_tiles = json.dumps(newnhsregion_tiles)
    icb_tiles = serialize("geojson", IntegratedCareBoardBoundaries.objects.all())
    newicb_tiles = json.loads(icb_tiles)
    newicb_tiles.pop("crs", None)
    newicb_tiles = json.dumps(newicb_tiles)
    country_tiles = serialize("geojson", CountryBoundaries.objects.all())
    newcountry_tiles = json.loads(country_tiles)
    newcountry_tiles.pop("crs", None)
    newcountry_tiles = json.dumps(newcountry_tiles)

    selected_organisation = Organisation.objects.get(
        pk=request.POST.get("selected_organisation_summary")
    )

    newlhb_tiles = None

    if selected_organisation.ons_region.ons_country.Country_ONS_Name == "Wales":
        lhb_tiles = serialize("geojson", LocalHealthBoardBoundaries.objects.all())
        newlhb_tiles = json.loads(lhb_tiles)
        newlhb_tiles.pop("crs", None)
        newlhb_tiles = json.dumps(newlhb_tiles)

    # if logged in user is from different trust and not a superuser or rcpch member, deny access
    sanction_user(user=request.user)

    cohort_data = get_current_cohort_data()

    # query to return all completed E12 cases in the current cohort in this organisation
    count_of_current_cohort_registered_completed_cases_in_this_organisation = (
        all_registered_cases_for_cohort_and_abstraction_level(
            organisation_instance=selected_organisation,
            cohort=cohort_data["cohort"],
            case_complete=True,
            abstraction_level="organisation",
        ).count()
    )

    print(
        f"{count_of_current_cohort_registered_completed_cases_in_this_organisation} in this organisation"
    )
    # query to return all completed E12 cases in the current cohort in this organisation trust
    count_of_current_cohort_registered_completed_cases_in_this_trust = (
        all_registered_cases_for_cohort_and_abstraction_level(
            organisation_instance=selected_organisation,
            cohort=cohort_data["cohort"],
            case_complete=True,
            abstraction_level="trust",
        ).count()
    )
    # query to return all cases registered in the current cohort at this organisation
    count_of_current_cohort_registered_cases_in_this_organisation = (
        all_registered_cases_for_cohort_and_abstraction_level(
            organisation_instance=selected_organisation,
            cohort=cohort_data["cohort"],
            case_complete=False,
            abstraction_level="organisation",
        ).count()
    )
    # query to return all cases registered in the current cohort at this organisation trust
    count_of_current_cohort_registered_cases_in_this_trust = (
        all_registered_cases_for_cohort_and_abstraction_level(
            organisation_instance=selected_organisation,
            cohort=cohort_data["cohort"],
            case_complete=False,
            abstraction_level="trust",
        ).count()
    )

    if count_of_current_cohort_registered_completed_cases_in_this_organisation > 0:
        total_percent_organisation = (
            round(
                (
                    count_of_current_cohort_registered_completed_cases_in_this_organisation
                    / count_of_current_cohort_registered_cases_in_this_organisation
                )
            )
            * 10
        )
    else:
        total_percent_organisation = 0

    if count_of_current_cohort_registered_completed_cases_in_this_organisation > 0:
        total_percent_trust = (
            round(
                (
                    count_of_current_cohort_registered_completed_cases_in_this_organisation
                    / count_of_current_cohort_registered_cases_in_this_organisation
                )
            )
            * 10
        )
    else:
        total_percent_trust = 0

    context = {
        "user": request.user,
        "selected_organisation": selected_organisation,
        "organisation_list": Organisation.objects.order_by("OrganisationName").all(),
        "cases_aggregated_by_ethnicity": cases_aggregated_by_ethnicity(
            selected_organisation=selected_organisation
        ),
        "cases_aggregated_by_sex": cases_aggregated_by_sex(
            selected_organisation=selected_organisation
        ),
        "cases_aggregated_by_deprivation": cases_aggregated_by_deprivation_score(
            selected_organisation=selected_organisation
        ),
        "percent_completed_organisation": total_percent_organisation,
        "percent_completed_trust": total_percent_trust,
        "count_of_current_cohort_registered_cases_in_this_organisation": count_of_current_cohort_registered_cases_in_this_organisation,
        "count_of_current_cohort_registered_completed_cases_in_this_organisation": count_of_current_cohort_registered_completed_cases_in_this_organisation,
        "count_of_current_cohort_registered_cases_in_this_trust": count_of_current_cohort_registered_cases_in_this_trust,
        "count_of_current_cohort_registered_completed_cases_in_this_trust": count_of_current_cohort_registered_completed_cases_in_this_trust,
        "cohort_data": cohort_data,
        "individual_kpi_choices": INDIVIDUAL_KPI_MEASURES,
    }

    return render(
        request=request,
        template_name="epilepsy12/partials/selected_organisation_summary.html",
<<<<<<< HEAD
        context={
            "user": request.user,
            "selected_organisation": selected_organisation,
            "organisation_list": Organisation.objects.order_by(
                "OrganisationName"
            ).all(),
            "cases_aggregated_by_ethnicity": cases_aggregated_by_ethnicity(
                selected_organisation=selected_organisation
            ),
            "cases_aggregated_by_sex": cases_aggregated_by_sex(
                selected_organisation=selected_organisation
            ),
            "cases_aggregated_by_deprivation": cases_aggregated_by_deprivation_score(
                selected_organisation=selected_organisation
            ),
            "percent_completed_organisation": total_percent_organisation,
            "percent_completed_trust": total_percent_trust,
            "count_of_current_cohort_registered_cases_in_this_organisation": count_of_current_cohort_registered_cases_in_this_organisation,
            "count_of_current_cohort_registered_completed_cases_in_this_organisation": count_of_current_cohort_registered_completed_cases_in_this_organisation,
            "count_of_current_cohort_registered_cases_in_this_trust": count_of_current_cohort_registered_cases_in_this_trust,
            "count_of_current_cohort_registered_completed_cases_in_this_trust": count_of_current_cohort_registered_completed_cases_in_this_trust,
            "cohort_data": cohort_data,
            "individual_kpi_choices": INDIVIDUAL_KPI_MEASURES,
            "nhsregion_tiles": newnhsregion_tiles,
            "icb_tiles": newicb_tiles,
            "country_tiles": newcountry_tiles,
            "lhb_tiles": newlhb_tiles,
        },
=======
        context=context,
>>>>>>> 13893d56
    )


def uk_shapes(request, abstraction_level):
    """
    return region shapes request from maps.html depending on abstraction_level
    ['icb', 'nhs_region', 'country', 'lhb']
    """
    if abstraction_level == "nhs_region":
        object_to_return = NHSEnglandRegionBoundaries
    elif abstraction_level == "icb":
        object_to_return = IntegratedCareBoardBoundaries
    elif abstraction_level == "country":
        object_to_return = CountryBoundaries
    else:
        raise ValueError(f"Cannot return region shape {abstraction_level}")

    # serialize data to geojson
    tiles = serialize(
        "geojson",
        object_to_return.objects.all(),
    )
    # strip the crs element
    deserialized_tiles = json.loads(tiles)
    deserialized_tiles.pop("crs", None)
    # reserialize
    serialized_tiles = json.dumps(deserialized_tiles)
    return HttpResponse(serialized_tiles, content_type="application/json")


@login_required
@user_may_view_this_organisation()
def selected_trust_kpis(request, organisation_id):
    """
    HTMX get request returning trust_level_kpi.html partial

    This aggregates all KPI measures at different levels of abstraction related to the selected organisation
    Organisation level, Trust level, ICB level, NHS Region, OPEN UK level, country level and national level

    It uses django aggregation which is super quick
    """

    organisation = Organisation.objects.get(pk=organisation_id)
    cohort_data = get_current_cohort_data()
    organisation_level = all_registered_cases_for_cohort_and_abstraction_level(
        organisation_instance=organisation,
        cohort=cohort_data["cohort"],
        case_complete=True,
        abstraction_level="organisation",
    )
    trust_level = all_registered_cases_for_cohort_and_abstraction_level(
        organisation_instance=organisation,
        cohort=cohort_data["cohort"],
        case_complete=True,
        abstraction_level="trust",
    )
    icb_level = all_registered_cases_for_cohort_and_abstraction_level(
        organisation_instance=organisation,
        cohort=cohort_data["cohort"],
        case_complete=True,
        abstraction_level="icb",
    )
    nhs_level = all_registered_cases_for_cohort_and_abstraction_level(
        organisation_instance=organisation,
        cohort=cohort_data["cohort"],
        case_complete=True,
        abstraction_level="nhs_region",
    )
    open_uk_level = all_registered_cases_for_cohort_and_abstraction_level(
        organisation_instance=organisation,
        cohort=cohort_data["cohort"],
        case_complete=True,
        abstraction_level="open_uk",
    )
    country_level = all_registered_cases_for_cohort_and_abstraction_level(
        organisation_instance=organisation,
        cohort=cohort_data["cohort"],
        case_complete=True,
        abstraction_level="country",
    )
    national_level = all_registered_cases_for_cohort_and_abstraction_level(
        organisation_instance=organisation,
        cohort=cohort_data["cohort"],
        case_complete=True,
        abstraction_level="national",
    )

    # aggregate at each level of abstraction
    organisation_kpis = aggregate_all_eligible_kpi_fields(organisation_level)
    trust_kpis = aggregate_all_eligible_kpi_fields(trust_level)
    icb_kpis = aggregate_all_eligible_kpi_fields(icb_level)
    nhs_kpis = aggregate_all_eligible_kpi_fields(nhs_level)
    open_uk_kpis = aggregate_all_eligible_kpi_fields(open_uk_level)
    country_kpis = aggregate_all_eligible_kpi_fields(country_level)
    national_kpis = aggregate_all_eligible_kpi_fields(national_level)

    # create an empty instance of KPI model to access the labels - this is a bit of a hack but works and
    # and has very little overhead
    organisation = Organisation.objects.get(pk=organisation_id)
    kpis = KPI.objects.create(
        organisation=organisation,
        parent_trust=organisation.ParentOrganisation_OrganisationName,
    )

    template_name = "epilepsy12/partials/kpis/kpis.html"
    context = {
        "organisation": organisation,
        "organisation_kpis": organisation_kpis,
        "trust_kpis": trust_kpis,
        "icb_kpis": icb_kpis,
        "nhs_kpis": nhs_kpis,
        "open_uk_kpis": open_uk_kpis,
        "country_kpis": country_kpis,
        "national_kpis": national_kpis,
        "kpis": kpis,
        "open_access": False,
    }

    # remove the temporary instance as otherwise would contribute to totals
    kpis.delete()

    response = render(request=request, template_name=template_name, context=context)

    # trigger a GET request from the steps template
    trigger_client_event(
        response=response, name="registration_active", params={}
    )  # reloads the form to show the active steps

    return response


def selected_trust_kpis_open(request, organisation_id):
    """
    Open access endpoint for KPIs table
    """

    organisation = Organisation.objects.get(pk=organisation_id)
    cohort_data = get_current_cohort_data()
    organisation_level = all_registered_cases_for_cohort_and_abstraction_level(
        organisation_instance=organisation,
        cohort=cohort_data["cohort"],
        case_complete=True,
        abstraction_level="organisation",
    )
    trust_level = all_registered_cases_for_cohort_and_abstraction_level(
        organisation_instance=organisation,
        cohort=cohort_data["cohort"],
        case_complete=True,
        abstraction_level="trust",
    )
    icb_level = all_registered_cases_for_cohort_and_abstraction_level(
        organisation_instance=organisation,
        cohort=cohort_data["cohort"],
        case_complete=True,
        abstraction_level="icb",
    )
    nhs_level = all_registered_cases_for_cohort_and_abstraction_level(
        organisation_instance=organisation,
        cohort=cohort_data["cohort"],
        case_complete=True,
        abstraction_level="nhs_region",
    )
    open_uk_level = all_registered_cases_for_cohort_and_abstraction_level(
        organisation_instance=organisation,
        cohort=cohort_data["cohort"],
        case_complete=True,
        abstraction_level="open_uk",
    )
    country_level = all_registered_cases_for_cohort_and_abstraction_level(
        organisation_instance=organisation,
        cohort=cohort_data["cohort"],
        case_complete=True,
        abstraction_level="country",
    )
    national_level = all_registered_cases_for_cohort_and_abstraction_level(
        organisation_instance=organisation,
        cohort=cohort_data["cohort"],
        case_complete=True,
        abstraction_level="national",
    )

    # aggregate at each level of abstraction
    organisation_kpis = aggregate_all_eligible_kpi_fields(organisation_level)
    trust_kpis = aggregate_all_eligible_kpi_fields(trust_level)
    icb_kpis = aggregate_all_eligible_kpi_fields(icb_level)
    nhs_kpis = aggregate_all_eligible_kpi_fields(nhs_level)
    open_uk_kpis = aggregate_all_eligible_kpi_fields(open_uk_level)
    country_kpis = aggregate_all_eligible_kpi_fields(country_level)
    national_kpis = aggregate_all_eligible_kpi_fields(national_level)

    # create an empty instance of KPI model to access the labels - this is a bit of a hack but works and
    # and has very little overhead
    organisation = Organisation.objects.get(pk=organisation_id)
    kpis = KPI.objects.create(
        organisation=organisation,
        parent_trust=organisation.ParentOrganisation_OrganisationName,
    )

    template_name = "epilepsy12/partials/kpis/kpis.html"
    context = {
        "organisation": organisation,
        "organisation_kpis": organisation_kpis,
        "trust_kpis": trust_kpis,
        "icb_kpis": icb_kpis,
        "nhs_kpis": nhs_kpis,
        "open_uk_kpis": open_uk_kpis,
        "country_kpis": country_kpis,
        "national_kpis": national_kpis,
        "kpis": kpis,
        "organisation_list": Organisation.objects.all().order_by("OrganisationName"),
        "open_access": True,
    }

    # remove the temporary instance as otherwise would contribute to totals
    kpis.delete()

    response = render(request=request, template_name=template_name, context=context)

    return response


@login_required
@user_may_view_this_organisation()
def child_organisation_select(request, organisation_id, template_name):
    """
    POST call back from organisation_select to allow user to toggle between organisations in selected trust
    """

    selected_organisation_id = request.POST.get("child_organisation_select")

    # get currently selected organisation
    organisation = Organisation.objects.get(pk=selected_organisation_id)

    # trigger page reload with new organisation
    return HttpResponseClientRedirect(
        reverse(template_name, kwargs={"organisation_id": organisation.pk})
    )


@login_required
@user_may_view_this_organisation()
def view_preference(request, organisation_id, template_name):
    """
    POST request from Toggle in has rcpch_view_preference.html template
    Users can toggle between national, trust and organisation views.
    Only RCPCH staff can request a National level.
    """
    organisation = Organisation.objects.get(pk=organisation_id)

    request.user.view_preference = request.htmx.trigger_name
    request.user.save()

    return HttpResponseClientRedirect(
        reverse(template_name, kwargs={"organisation_id": organisation.pk})
    )


@login_required
@user_may_view_this_organisation()
def selected_trust_select_kpi(request, organisation_id):
    """
    POST request from dropdown in selected_organisation_summary.html

    It takes the kpi_name parameter in the HTMX request which contains the value of the selected KPI measure from
    the select field. This is then aggregated across the levels of abstraction
    """

    organisation = Organisation.objects.get(pk=organisation_id)
    kpi_name = request.POST.get("kpi_name")
    if kpi_name is None:
        # on page load there may be no kpi_name - default to paediatrician_with_experise_in_epilepsy
        kpi_name = INDIVIDUAL_KPI_MEASURES[0][0]
    kpi_value = value_from_key(key=kpi_name, choices=INDIVIDUAL_KPI_MEASURES)

    organisation = Organisation.objects.get(pk=organisation_id)
    cohort_data = get_current_cohort_data()
    organisation_level = all_registered_cases_for_cohort_and_abstraction_level(
        organisation_instance=organisation,
        cohort=cohort_data["cohort"],
        case_complete=True,
        abstraction_level="organisation",
    )
    trust_level = all_registered_cases_for_cohort_and_abstraction_level(
        organisation_instance=organisation,
        cohort=cohort_data["cohort"],
        case_complete=True,
        abstraction_level="trust",
    )
    icb_level = all_registered_cases_for_cohort_and_abstraction_level(
        organisation_instance=organisation,
        cohort=cohort_data["cohort"],
        case_complete=True,
        abstraction_level="icb",
    )
    nhs_level = all_registered_cases_for_cohort_and_abstraction_level(
        organisation_instance=organisation,
        cohort=cohort_data["cohort"],
        case_complete=True,
        abstraction_level="nhs_region",
    )
    open_uk_level = all_registered_cases_for_cohort_and_abstraction_level(
        organisation_instance=organisation,
        cohort=cohort_data["cohort"],
        case_complete=True,
        abstraction_level="open_uk",
    )
    country_level = all_registered_cases_for_cohort_and_abstraction_level(
        organisation_instance=organisation,
        cohort=cohort_data["cohort"],
        case_complete=True,
        abstraction_level="country",
    )
    national_level = all_registered_cases_for_cohort_and_abstraction_level(
        organisation_instance=organisation,
        cohort=cohort_data["cohort"],
        case_complete=True,
        abstraction_level="national",
    )

    # aggregate at each level of abstraction
    # organisation_level.aggregate(**aggregation_fields)
    organisation_kpi = aggregate_all_eligible_kpi_fields(organisation_level, kpi_name)
    # trust_level.aggregate(**aggregation_fields)
    trust_kpi = aggregate_all_eligible_kpi_fields(trust_level, kpi_name)
    # icb_level.aggregate(**aggregation_fields)
    icb_kpi = aggregate_all_eligible_kpi_fields(icb_level, kpi_name)
    # nhs_level.aggregate(**aggregation_fields)
    nhs_kpi = aggregate_all_eligible_kpi_fields(nhs_level, kpi_name)
    # open_uk_level.aggregate(**aggregation_fields)
    open_uk_kpi = aggregate_all_eligible_kpi_fields(open_uk_level, kpi_name)
    # country_level.aggregate(**aggregation_fields)
    country_kpi = aggregate_all_eligible_kpi_fields(country_level, kpi_name)
    # national_level.aggregate(**aggregation_fields)
    national_kpi = aggregate_all_eligible_kpi_fields(national_level, kpi_name)

    all_aggregated_kpis_by_open_uk_region_in_current_cohort = return_all_aggregated_kpis_for_cohort_and_abstraction_level_annotated_by_sublevel(
        cohort=cohort_data["cohort"], abstraction_level="open_uk", kpi_measure=kpi_name
    )
    open_uk_avg = calculate_kpi_average(
        decimal_places=1,
        kpi_data=all_aggregated_kpis_by_open_uk_region_in_current_cohort,
        kpi=kpi_name,
    )

    all_aggregated_kpis_by_nhs_region_in_current_cohort = return_all_aggregated_kpis_for_cohort_and_abstraction_level_annotated_by_sublevel(
        cohort=cohort_data["cohort"],
        abstraction_level="nhs_region",
        kpi_measure=kpi_name,
    )
    nhs_region_avg = calculate_kpi_average(
        decimal_places=1,
        kpi_data=all_aggregated_kpis_by_nhs_region_in_current_cohort,
        kpi=kpi_name,
    )

    all_aggregated_kpis_by_icb_in_current_cohort = return_all_aggregated_kpis_for_cohort_and_abstraction_level_annotated_by_sublevel(
        cohort=cohort_data["cohort"], abstraction_level="icb", kpi_measure=kpi_name
    )
    icb_avg = calculate_kpi_average(
        decimal_places=1,
        kpi_data=all_aggregated_kpis_by_icb_in_current_cohort,
        kpi=kpi_name,
    )

    all_aggregated_kpis_by_country_in_current_cohort = return_all_aggregated_kpis_for_cohort_and_abstraction_level_annotated_by_sublevel(
        cohort=cohort_data["cohort"], abstraction_level="country", kpi_measure=kpi_name
    )
    country_avg = calculate_kpi_average(
        decimal_places=1,
        kpi_data=all_aggregated_kpis_by_country_in_current_cohort,
        kpi=kpi_name,
    )

    context = {
        "kpi_name": kpi_name,
        "kpi_value": kpi_value,
        "selected_organisation": organisation,
        "organisation_kpi": organisation_kpi[kpi_name],
        "total_organisation_kpi_cases": organisation_kpi["total_number_of_cases"],
        "trust_kpi": trust_kpi[kpi_name],
        "total_trust_kpi_cases": trust_kpi["total_number_of_cases"],
        "icb_kpi": icb_kpi[kpi_name],
        "total_icb_kpi_cases": icb_kpi["total_number_of_cases"],
        "nhs_kpi": nhs_kpi[kpi_name],
        "total_nhs_kpi_cases": nhs_kpi["total_number_of_cases"],
        "open_uk_kpi": open_uk_kpi[kpi_name],
        "total_open_uk_kpi_cases": open_uk_kpi["total_number_of_cases"],
        "country_kpi": country_kpi[kpi_name],
        "total_country_kpi_cases": country_kpi["total_number_of_cases"],
        "national_kpi": national_kpi[kpi_name],
        "total_national_kpi_cases": national_kpi["total_number_of_cases"],
        "open_uk": all_aggregated_kpis_by_open_uk_region_in_current_cohort,
        "open_uk_avg": open_uk_avg,
        "open_uk_title": f"{kpi_value} by OPEN UK Region",
        "open_uk_id": "open_uk_id",
        "icb": all_aggregated_kpis_by_icb_in_current_cohort,
        "icb_avg": icb_avg,
        "icb_title": f"{kpi_value} by Integrated Care Board",
        "icb_id": "icb_id",
        "nhs_region": all_aggregated_kpis_by_nhs_region_in_current_cohort,
        "nhs_region_avg": nhs_region_avg,
        "nhs_region_title": f"{kpi_value} by NHS Region",
        "nhs_region_id": "nhs_region_id",
        "country": all_aggregated_kpis_by_country_in_current_cohort,
        "country_avg": country_avg,
        "country_title": f"{kpi_value} by Country",
        "country_id": "country_id",
        # ADD COLOR PER ABSTRACTION
        "icb_color": colors.RCPCH_AQUA_GREEN,
        "open_uk_color": colors.RCPCH_LIGHT_BLUE,
        "nhs_region_color": colors.RCPCH_STRONG_BLUE,
        "country_color": colors.RCPCH_DARK_BLUE,
    }

    template_name = "epilepsy12/partials/organisation/metric.html"

    return render(request=request, template_name=template_name, context=context)<|MERGE_RESOLUTION|>--- conflicted
+++ resolved
@@ -1,9 +1,7 @@
 # Python/Django imports
-<<<<<<< HEAD
+
 import json
-=======
-from time import time
->>>>>>> 13893d56
+
 from django.contrib.auth.decorators import login_required
 from django.shortcuts import render
 from django.urls import reverse
@@ -147,7 +145,6 @@
     else:
         total_percent_trust = 0
 
-<<<<<<< HEAD
     return render(
         request=request,
         template_name=template_name,
@@ -199,51 +196,8 @@
             "lhb_tiles": newlhb_tiles,
         },
     )
-=======
-    context = {
-        "user": request.user,
-        "selected_organisation": selected_organisation,
-        "organisation_list": Organisation.objects.order_by("OrganisationName").all(),
-        "cases_aggregated_by_ethnicity": cases_aggregated_by_ethnicity(
-            selected_organisation=selected_organisation
-        ),
-        "cases_aggregated_by_sex": cases_aggregated_by_sex(
-            selected_organisation=selected_organisation
-        ),
-        "cases_aggregated_by_deprivation": cases_aggregated_by_deprivation_score(
-            selected_organisation=selected_organisation
-        ),
-        "percent_completed_organisation": total_percent_organisation,
-        "percent_completed_trust": total_percent_trust,
-        "count_of_current_cohort_registered_cases_in_this_organisation": count_of_current_cohort_registered_cases_in_this_organisation,
-        "count_of_current_cohort_registered_completed_cases_in_this_organisation": count_of_current_cohort_registered_completed_cases_in_this_trust,
-        "count_of_current_cohort_registered_cases_in_this_trust": count_of_current_cohort_registered_cases_in_this_trust,
-        "count_of_current_cohort_registered_completed_cases_in_this_trust": count_of_current_cohort_registered_completed_cases_in_this_trust,
-        "cohort_data": cohort_data,
-        # 'all_models': all_models,
-        "model_list": (
-            "allregisteredcases",
-            "registration",
-            "firstpaediatricassessment",
-            "epilepsycontext",
-            "multiaxialdiagnosis",
-            "assessment",
-            "investigations",
-            "management",
-            "site",
-            "case",
-            "epilepsy12user",
-            "organisation",
-            "comorbidity",
-            "episode",
-            "syndrome",
-            "keyword",
-        ),
-        "individual_kpi_choices": INDIVIDUAL_KPI_MEASURES,
-    }
 
     return render(request=request, template_name=template_name, context=context)
->>>>>>> 13893d56
 
 
 @login_required
@@ -352,34 +306,7 @@
     else:
         total_percent_trust = 0
 
-    context = {
-        "user": request.user,
-        "selected_organisation": selected_organisation,
-        "organisation_list": Organisation.objects.order_by("OrganisationName").all(),
-        "cases_aggregated_by_ethnicity": cases_aggregated_by_ethnicity(
-            selected_organisation=selected_organisation
-        ),
-        "cases_aggregated_by_sex": cases_aggregated_by_sex(
-            selected_organisation=selected_organisation
-        ),
-        "cases_aggregated_by_deprivation": cases_aggregated_by_deprivation_score(
-            selected_organisation=selected_organisation
-        ),
-        "percent_completed_organisation": total_percent_organisation,
-        "percent_completed_trust": total_percent_trust,
-        "count_of_current_cohort_registered_cases_in_this_organisation": count_of_current_cohort_registered_cases_in_this_organisation,
-        "count_of_current_cohort_registered_completed_cases_in_this_organisation": count_of_current_cohort_registered_completed_cases_in_this_organisation,
-        "count_of_current_cohort_registered_cases_in_this_trust": count_of_current_cohort_registered_cases_in_this_trust,
-        "count_of_current_cohort_registered_completed_cases_in_this_trust": count_of_current_cohort_registered_completed_cases_in_this_trust,
-        "cohort_data": cohort_data,
-        "individual_kpi_choices": INDIVIDUAL_KPI_MEASURES,
-    }
-
-    return render(
-        request=request,
-        template_name="epilepsy12/partials/selected_organisation_summary.html",
-<<<<<<< HEAD
-        context={
+    context={
             "user": request.user,
             "selected_organisation": selected_organisation,
             "organisation_list": Organisation.objects.order_by(
@@ -406,10 +333,12 @@
             "icb_tiles": newicb_tiles,
             "country_tiles": newcountry_tiles,
             "lhb_tiles": newlhb_tiles,
-        },
-=======
+        }
+
+    return render(
+        request=request,
+        template_name="epilepsy12/partials/selected_organisation_summary.html",
         context=context,
->>>>>>> 13893d56
     )
 
 
