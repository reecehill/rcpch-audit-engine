--- conflicted
+++ resolved
@@ -114,6 +114,9 @@
         postcode = return_random_postcode(
             country_boundary_identifier=org.country.boundary_identifier
         )
+        postcode = return_random_postcode(
+            country_boundary_identifier=org.country.boundary_identifier
+        )
 
         E12CaseFactory.create_batch(
             num_cases_to_seed_in_org,
@@ -168,113 +171,6 @@
         create_epilepsy12_record(registration_instance=registration, verbose=verbose)
 
 
-def insert_old_pt_data():
-    print(
-        "\033[33m",
-        "Running clean and conversion of old patient data...",
-        "\033[33m",
-    )
-
-    data_for_db = load_and_prep_data(csv_path="epilepsy12/management/commands/data.csv")
-
-    print(
-        "\033[33m",
-        "Success! Inserting records into db...",
-        "\033[33m",
-    )
-
-    # get the Trust / LHB from `SiteCode`
-    for record in data_for_db:
-        (
-            default_organisation,
-            record_ods_code,
-            record_parent_org,
-        ) = get_default_org_from_record(record=record)
-<<<<<<< HEAD
-        record_ods_code = record["SiteCode"]
-
-        # Get LHB ODS Codes for lookup differentiation
-        lhb_ods_codes = set(
-            LocalHealthBoard.objects.all().values_list("ods_code", flat=True).distinct()
-        )
-
-        try:
-            # only supplied parent Organisation, so find the first Organisation belonging to that Parent, and assign it as the default_organisation
-            if record_ods_code in lhb_ods_codes:
-                record_parent_org = LocalHealthBoard.objects.get(
-                    ods_code=record_ods_code
-                )
-                default_organisation = Organisation.objects.filter(
-                    local_health_board=record_parent_org
-                ).first()
-
-            else:
-                record_parent_org = Trust.objects.get(ods_code=record_ods_code)
-                default_organisation = Organisation.objects.filter(
-                    trust=record_parent_org
-                ).first()
-
-        except Exception as e:
-            print(
-                f"Error getting Trust for {record_ods_code=}: {e}. Skipping insertion of {record}"
-            )
-=======
->>>>>>> f3ff4ca6
-
-        if not default_organisation:
-            print(
-                f"cant find any registered Organisations inside Parent Organisation {record_parent_org} ({record_ods_code=}) for {record['nhs_number']=}. Skipping..."
-            )
-            continue
-
-        # Validation steps
-        if not nhs_number.is_valid(record["nhs_number"]):
-            print(f'{record["nhs_number"]} is invalid. Skipping insertion...')
-            continue
-
-        if not is_valid_postcode(record["postcode"]):
-            print(
-                f"({record['nhs_number']=}) {record['postcode']} is invalid. Skipping"
-            )
-
-        # NOTE TODO: remove TEMP!!!
-        if Case.objects.filter(nhs_number=record["nhs_number"]).exists():
-            print(
-                f'{Case.objects.get(nhs_number=record["nhs_number"]).nhs_number} already exists. Deleting for debug...'
-            )
-            Case.objects.get(nhs_number=record["nhs_number"]).delete()
-
-        inserted_patient = Case.objects.create(
-            locked=False,
-            nhs_number=record["nhs_number"],
-            first_name=record["first_name"],
-            surname=record["surname"],
-            sex=record["sex"],
-            date_of_birth=record["date_of_birth"],
-            postcode=record["postcode"],
-            ethnicity=record["ethnicity"],
-        )
-
-        # NOTE TODO: remove TEMP!!!
-        if Site.objects.filter(case=inserted_patient).exists():
-            print(
-                f"{Site.objects.get(case=inserted_patient)} already exists. Deleting for debug..."
-            )
-            Site.objects.get(case=inserted_patient).delete()
-
-        # allocate the child to the organisation supplied as primary E12 centre
-        Site.objects.create(
-            site_is_actively_involved_in_epilepsy_care=True,
-            site_is_primary_centre_of_epilepsy_care=True,
-            organisation=default_organisation,
-            case=inserted_patient,
-        )
-
-        print(
-            f"Successfully inserted {inserted_patient.first_name} {inserted_patient.surname}"
-        )
-
-
 def image():
     return """
 
