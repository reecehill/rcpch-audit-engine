# python
from random import randint, choice
from datetime import date
from random import randint

import nhs_number

from django.core.management.base import BaseCommand

from ...general_functions import (
    get_current_cohort_data,
    return_random_postcode,
    random_date,
)
from ...constants import (
    ETHNICITIES,
)
from ...models import Organisation, Case, Site, Registration, LocalHealthBoard, Trust
from .create_groups import groups_seeder
from .create_e12_records import create_epilepsy12_record, create_registrations
from epilepsy12.tests.factories import E12CaseFactory
from .old_pt_data_scripts import load_and_prep_data, get_default_org_from_record
from epilepsy12.general_functions.postcode import is_valid_postcode


class Command(BaseCommand):
    help = "seed database with organisation trust data for testing and development."

    def add_arguments(self, parser):
        parser.add_argument("-m", "--mode", type=str, help="Mode")
        parser.add_argument(
            "-c",
            "--cases",
            nargs="?",
            type=int,
            help="Indicates the number of children to be created",
            default=50,
        )

    def handle(self, *args, **options):
        if options["mode"] == "cases":
            cases = options["cases"]
            self.stdout.write("seeding with dummy case data...")
            run_dummy_cases_seed(cases=cases)

        elif options["mode"] == "seed_registrations":
            self.stdout.write(
                "register cases in audit and complete all fields with random answers..."
            )
            run_registrations()
        elif options["mode"] == "seed_groups_and_permissions":
            self.stdout.write("setting up groups and permissions...")
            groups_seeder(run_create_groups=True)
        elif options["mode"] == "add_permissions_to_existing_groups":
            self.stdout.write("adding permissions to groups...")
            groups_seeder(add_permissions_to_existing_groups=True)
        elif options["mode"] == "delete_all_groups_and_recreate":
            self.stdout.write("deleting all groups/permissions and reallocating...")
        elif options["mode"] == "add_existing_medicines_as_foreign_keys":
            self.stdout.write("replacing medicines with medicine entity...")
        elif options["mode"] == "upload_old_patient_data":
            self.stdout.write("Uploading old patient data.")
            insert_old_pt_data()

        else:
            self.stdout.write("No options supplied...")
        # print("\033[38;2;17;167;142m")
        # self.stdout.write(image())
        # print("\033[38;2;17;167;107m")
        # self.stdout.write("done.")


def run_dummy_cases_seed(verbose=True, cases=50):
    if verbose:
        print("\033[33m", f"Seeding {cases} fictional cases...", "\033[33m")
    # there should not be any cases yet, but sometimes seed gets run more than once
    if Case.objects.all().exists():
        if verbose:
            print("Cases already exist. Skipping this step...")
        return

    if cases is None or cases == 0:
        cases = 50

    different_organisations = [
        "RGT01",
        "RBS25",
        "RQM01",
        "RCF22",
        "7A2AJ",
        "7A6BJ",
        "7A6AV",
    ]
    organisations_list = Organisation.objects.filter(
        ods_code__in=different_organisations
    ).order_by("name")
    for org in organisations_list:
        num_cases_to_seed_in_org = int(cases / len(different_organisations))
        print(f"Creating {num_cases_to_seed_in_org} Cases in {org}")

        # Create random attributes
        random_date = date(randint(2005, 2021), randint(1, 12), randint(1, 28))
        date_of_birth = random_date
        sex = randint(1, 2)
        seed_male = True if sex == 1 else False
        seed_female = True if sex == 2 else False
        random_ethnicity = randint(0, len(choice(ETHNICITIES)))
        ethnicity = ETHNICITIES[random_ethnicity][0]
        postcode = return_random_postcode(
            country_boundary_identifier=org.country.boundary_identifier
        )
<<<<<<< HEAD
=======
        postcode = return_random_postcode(
            country_boundary_identifier=org.country.boundary_identifier
        )
>>>>>>> 8aaa5b26

        E12CaseFactory.create_batch(
            num_cases_to_seed_in_org,
            locked=False,
            sex=sex,
            date_of_birth=date_of_birth,
            postcode=postcode,
            ethnicity=ethnicity,
            organisations__organisation=org,
            **{
                "seed_male": seed_male,
                "seed_female": seed_female,
            },
        )


def run_registrations(verbose=True):
    """
    Calling function to register all cases in Epilepsy12 and complete all fields with random answers
    """
    if verbose:
        print("\033[33m", "Registering fictional cases in Epilepsy12...", "\033[33m")

    create_registrations(verbose=verbose)

    complete_registrations(verbose=verbose)

    if not verbose:
        print(
            "run_registrations(verbose=False), no output, cases registered and completed."
        )


def complete_registrations(verbose=True):
    """
    Loop through the registrations and score all fields
    """
    if verbose:
        print(
            "\033[33m",
            "Completing all the Epilepsy12 fields for the fictional cases...",
            "\033[33m",
        )
    current_cohort = get_current_cohort_data()
    for registration in Registration.objects.all():
        registration.first_paediatric_assessment_date = random_date(
            start=current_cohort["cohort_start_date"], end=date.today()
        )
        registration.eligibility_criteria_met = True
        registration.save()

        create_epilepsy12_record(registration_instance=registration, verbose=verbose)


def insert_old_pt_data():
    print(
        "\033[33m",
        "Running clean and conversion of old patient data...",
        "\033[33m",
    )

    data_for_db = load_and_prep_data(csv_path="epilepsy12/management/commands/data.csv")

    print(
        "\033[33m",
        "Success! Inserting records into db...",
        "\033[33m",
    )

    for record in data_for_db:
        # Validation steps
        if not nhs_number.is_valid(record["nhs_number"]):
            print(f'{record["nhs_number"]} is invalid. Skipping insertion...')
            continue

        if not is_valid_postcode(record["postcode"]):
            print(
                f"({record['nhs_number']=}) {record['postcode']} is invalid. Skipping"
            )

        # NOTE TODO: remove TEMP!!!
        if Case.objects.filter(nhs_number=record["nhs_number"]).exists():
            print(
                f'{Case.objects.get(nhs_number=record["nhs_number"]).nhs_number} already exists. Deleting for debug...'
            )
            Case.objects.get(nhs_number=record["nhs_number"]).delete()

        inserted_patient = Case.objects.create(
            locked=False,
            nhs_number=record["nhs_number"],
            first_name=record["first_name"],
            surname=record["surname"],
            sex=record["sex"],
            date_of_birth=record["date_of_birth"],
            postcode=record["postcode"],
            ethnicity=record["ethnicity"],
        )

        # NOTE TODO: remove TEMP!!!
        if Site.objects.filter(case=inserted_patient).exists():
            print(
                f"{Site.objects.get(case=inserted_patient)} already exists. Deleting for debug..."
            )
            Site.objects.get(case=inserted_patient).delete()

        # Get organisation
        try:
            organisation = Organisation.objects.get(ods_code=record["organisationcode"])
        except Exception as e:
            print(
                f'Couldn\'t find organisation for {record["organisationcode"]}. Skipping {record["nhs_number"]}'
            )

        # allocate the child to the organisation supplied as primary E12 centre
        Site.objects.create(
            site_is_actively_involved_in_epilepsy_care=True,
            site_is_primary_centre_of_epilepsy_care=True,
            organisation=organisation,
            case=inserted_patient,
        )

        print(
            f"Successfully inserted {inserted_patient.first_name} {inserted_patient.surname}"
        )


def image():
    return """

                                .^~^      ^777777!~:       ^!???7~:
                                ^JJJ:.:!^ 7#BGPPPGBGY:   !5BBGPPGBBY.
                                 :~!!?J~. !BBJ    YBB?  ?BB5~.  .~J^
                              .:~7?JJ?:   !BBY^~~!PBB~ .GBG:
                              .~!?JJJJ^   !BBGGGBBBY^  .PBG^
                                 ?J~~7?:  !BBJ.:?BB5^   ~GBG?^:^~JP7
                                :?:   .   !BBJ   ~PBG?.  :?PBBBBBG5!
                                ..::...     .::. ...:^::. .. .:^~~^:.
                                !GPGGGGPY7.   :!?JJJJ?7~..PGP:    !GGJ
                                7BBY~~!YBBY  !JJ?!^^^!??::GBG:    7BBJ
                                7BB?   .GBG.^JJ7.     .. .GBG!^^^^JBBJ
                                7BB577?5BBJ ~JJ!         .GBBGGGGGGBBJ
                                7BBGPPP5J~  :JJJ^.   .^^ .GBG^.::.?BBJ
                                7#B?         :7JJ?77?JJ?^:GBB:    7##Y
                                ~YY!           :~!77!!^. .JYJ.    ~YY7


                                           Epilepsy12 2022

                """<|MERGE_RESOLUTION|>--- conflicted
+++ resolved
@@ -109,12 +109,9 @@
         postcode = return_random_postcode(
             country_boundary_identifier=org.country.boundary_identifier
         )
-<<<<<<< HEAD
-=======
         postcode = return_random_postcode(
             country_boundary_identifier=org.country.boundary_identifier
         )
->>>>>>> 8aaa5b26
 
         E12CaseFactory.create_batch(
             num_cases_to_seed_in_org,
