# python dependencies
from random import randint, getrandbits, choice
from dateutil.relativedelta import relativedelta
from datetime import date

# epilepsy12 dependencies
from ...models import (
    FirstPaediatricAssessment,
    EpilepsyContext,
    MultiaxialDiagnosis,
    Syndrome,
    Episode,
    Keyword,
    Comorbidity,
    Assessment,
    Site,
    Organisation,
    Management,
    AntiEpilepsyMedicine,
    Case,
    AuditProgress,
    Registration,
    KPI,
    Investigations,
    SyndromeEntity,
    EpilepsyCauseEntity,
    ComorbidityEntity,
    MedicineEntity,
)
from ...constants import (
    OPT_OUT_UNCERTAIN,
    SYNDROMES,
    EPILEPSY_CAUSES,
    NEUROPSYCHIATRIC,
    DATE_ACCURACY,
    EPISODE_DEFINITION,
    EPILEPSY_DIAGNOSIS_STATUS,
    EPILEPSY_SEIZURE_TYPE,
    FOCAL_EPILEPSY_MOTOR_MANIFESTATIONS,
    FOCAL_EPILEPSY_NONMOTOR_MANIFESTATIONS,
    FOCAL_EPILEPSY_EEG_MANIFESTATIONS,
    LATERALITY,
    GENERALISED_SEIZURE_TYPE,
    NON_EPILEPSY_SEIZURE_ONSET,
    NON_EPILEPSY_SEIZURE_TYPE,
    NON_EPILEPSY_BEHAVIOURAL_ARREST_SYMPTOMS,
    MIGRAINES,
    EPIS_MISC,
    NON_EPILEPSY_SLEEP_RELATED_SYMPTOMS,
    NON_EPILEPTIC_SYNCOPES,
    NON_EPILEPSY_PAROXYSMS,
    ANTIEPILEPSY_MEDICINES,
    BENZODIAZEPINE_TYPES,
    SEVERITY,
)
from ...general_functions import (
    random_date,
    current_cohort_start_date,
    first_tuesday_in_january,
    fetch_ecl,
    fetch_paediatric_neurodisability_outpatient_diagnosis_simple_reference_set,
)
from ...common_view_functions import update_audit_progress, calculate_kpis


def create_registrations(verbose=True):
    """
    run through all newly created cases and create registrations
    """
    for case in Case.objects.all():
        if not hasattr(case, "registration"):
            # create  a registration
            audit_progress = AuditProgress.objects.create(
                registration_complete=False,
                first_paediatric_assessment_complete=False,
                assessment_complete=False,
                epilepsy_context_complete=False,
                multiaxial_diagnosis_complete=False,
                management_complete=False,
                investigations_complete=False,
                registration_total_expected_fields=3,
                registration_total_completed_fields=0,
                first_paediatric_assessment_total_expected_fields=0,
                first_paediatric_assessment_total_completed_fields=0,
                assessment_total_expected_fields=0,
                assessment_total_completed_fields=0,
                epilepsy_context_total_expected_fields=0,
                epilepsy_context_total_completed_fields=0,
                multiaxial_diagnosis_total_expected_fields=0,
                multiaxial_diagnosis_total_completed_fields=0,
                investigations_total_expected_fields=0,
                investigations_total_completed_fields=0,
                management_total_expected_fields=0,
                management_total_completed_fields=0,
            )
            lead_organisation = Site.objects.filter(
                case=case,
                site_is_primary_centre_of_epilepsy_care=True,
                site_is_actively_involved_in_epilepsy_care=True,
            ).get()
            kpi = KPI.objects.create(
                organisation=lead_organisation.organisation,
                parent_trust=lead_organisation.organisation.ParentOrganisation_OrganisationName,
                paediatrician_with_expertise_in_epilepsies=0,
                epilepsy_specialist_nurse=0,
                tertiary_input=0,
                epilepsy_surgery_referral=0,
                ecg=0,
                mri=0,
                assessment_of_mental_health_issues=0,
                mental_health_support=0,
                sodium_valproate=0,
                comprehensive_care_planning_agreement=0,
                patient_held_individualised_epilepsy_document=0,
                patient_carer_parent_agreement_to_the_care_planning=0,
                care_planning_has_been_updated_when_necessary=0,
                comprehensive_care_planning_content=0,
                parental_prolonged_seizures_care_plan=0,
                water_safety=0,
                first_aid=0,
                general_participation_and_risk=0,
                service_contact_details=0,
                sudep=0,
                school_individual_healthcare_plan=0,
            )
            Registration.objects.create(
                case=case, audit_progress=audit_progress, kpi=kpi
            )
        else:
            if verbose:
                print(f"{case} is registered already. Skipping")
            return case.registration


def create_epilepsy12_record(registration_instance, verbose=True):
    """
    Creates a full randomised record for a given registration instance.
    """
    # score registration_instance
    update_audit_progress(model_instance=registration_instance)

    # create random first paediatric assessment
    first_paediatric_assessment = create_first_paediatric_assessment(
        registration_instance=registration_instance, verbose=verbose
    )
    update_audit_progress(model_instance=first_paediatric_assessment)

    # create random EpilepsyContext
    epilepsy_context = create_epilepsy_context(
        registration_instance=registration_instance, verbose=verbose
    )
    update_audit_progress(model_instance=epilepsy_context)

    # create random Multiaxial Diagnosis
    multiaxial_diagnosis = create_multiaxial_diagnosis(
        registration_instance=registration_instance, verbose=verbose
    )
    update_audit_progress(model_instance=multiaxial_diagnosis)

    # create random Assessment
    assessment = create_assessment(
        registration_instance=registration_instance, verbose=verbose
    )
<<<<<<< HEAD
    test_fields_update_audit_progress(model_instance=assessment)
=======
    update_audit_progress(model_instance=assessment)
>>>>>>> 593affee

    # create random Investigations
    assessment = create_investigations(
        registration_instance=registration_instance, verbose=verbose
    )
<<<<<<< HEAD
    test_fields_update_audit_progress(model_instance=assessment)
=======
    update_audit_progress(model_instance=assessment)
>>>>>>> 593affee

    # create random Management
    management = create_management(
        registration_instance=registration_instance, verbose=verbose
    )
<<<<<<< HEAD
    test_fields_update_audit_progress(model_instance=management)
=======
    update_audit_progress(model_instance=management)
>>>>>>> 593affee

    # calculate all the kpis
    calculate_kpis(registration_instance=registration_instance)


def create_first_paediatric_assessment(registration_instance, verbose=True):
    """
    Complete the first paediatric assessment aspect of the audit
    """
    if not hasattr(registration_instance, "firstpaediatricassessment"):
        return FirstPaediatricAssessment.objects.create(
            first_paediatric_assessment_in_acute_or_nonacute_setting=bool(
                getrandbits(1)
            ),
            has_number_of_episodes_since_the_first_been_documented=bool(getrandbits(1)),
            general_examination_performed=bool(getrandbits(1)),
            neurological_examination_performed=bool(getrandbits(1)),
            developmental_learning_or_schooling_problems=bool(getrandbits(1)),
            behavioural_or_emotional_problems=bool(getrandbits(1)),
            registration=registration_instance,
        )
    else:
        if verbose:
            print(
                f"First Paediatric assessment exists for {registration_instance.case}. Skipping..."
            )
        return registration_instance.firstpaediatricassessment


def create_epilepsy_context(registration_instance, verbose=True):
    """
    Complete the epilepsy_context aspect of the audit
    """
    if not hasattr(registration_instance, "epilepsycontext"):
        return EpilepsyContext.objects.create(
            previous_febrile_seizure=choice(OPT_OUT_UNCERTAIN)[0],
            previous_acute_symptomatic_seizure=choice(OPT_OUT_UNCERTAIN)[0],
            is_there_a_family_history_of_epilepsy=choice(OPT_OUT_UNCERTAIN)[0],
            previous_neonatal_seizures=choice(OPT_OUT_UNCERTAIN)[0],
            diagnosis_of_epilepsy_withdrawn=bool(getrandbits(1)),
            were_any_of_the_epileptic_seizures_convulsive=bool(getrandbits(1)),
            experienced_prolonged_generalized_convulsive_seizures=choice(
                OPT_OUT_UNCERTAIN
            )[0],
            experienced_prolonged_focal_seizures=choice(OPT_OUT_UNCERTAIN)[0],
            registration=registration_instance,
        )
    else:
        if verbose:
            print(
                f"Epilepsy context exists for {registration_instance.case}. Skipping..."
            )
        return registration_instance.epilepsycontext


def create_multiaxial_diagnosis(registration_instance, verbose=True):
    """
    Complete the multiaxial diagnosis aspect of the audit, including episodes,
    syndromes, causes and comorbidities
    """
    if not hasattr(registration_instance, "multiaxialdiagnosis"):
        multiaxial_diagnosis = MultiaxialDiagnosis.objects.create(
            syndrome_present=bool(getrandbits(1)),
            epilepsy_cause_known=bool(getrandbits(1)),
            relevant_impairments_behavioural_educational=bool(getrandbits(1)),
            mental_health_screen=bool(getrandbits(1)),
            mental_health_issue_identified=bool(getrandbits(1)),
            global_developmental_delay_or_learning_difficulties=bool(getrandbits(1)),
            autistic_spectrum_disorder=bool(getrandbits(1)),
            registration=registration_instance,
        )
    else:
        multiaxial_diagnosis = registration_instance.multiaxial_diagnosis

    if multiaxial_diagnosis.global_developmental_delay_or_learning_difficulties:
        rand_severity = SEVERITY[randint(0, len(SEVERITY) - 1)][0]
        multiaxial_diagnosis.global_developmental_delay_or_learning_difficulties_severity = (
            rand_severity
        )

    if multiaxial_diagnosis.syndrome_present:
        # create a related syndrome
        syndrome_entity = SyndromeEntity.objects.filter(
            syndrome_name=choice(SYNDROMES)[1]
        ).get()
        Syndrome.objects.create(
            syndrome_diagnosis_date=random_date(
                start=registration_instance.registration_date, end=date.today()
            ),
            syndrome=syndrome_entity,
            multiaxial_diagnosis=multiaxial_diagnosis,
        )

    if multiaxial_diagnosis.epilepsy_cause_known:
        ecl = "<< 363235000"
        epilepsy_causes = fetch_ecl(ecl)
        random_cause = EpilepsyCauseEntity.objects.filter(
            conceptId=epilepsy_causes[randint(0, len(epilepsy_causes) - 1)]["conceptId"]
        ).first()

        multiaxial_diagnosis.epilepsy_cause = random_cause
        choices = []
        for item in range(0, randint(1, 3)):
            chosen_cause = choice(EPILEPSY_CAUSES)
            choices.append(chosen_cause[0])
        multiaxial_diagnosis.epilepsy_cause_categories = choices

    if multiaxial_diagnosis.mental_health_issue_identified:
        multiaxial_diagnosis.mental_health_issue = choice(NEUROPSYCHIATRIC)[0]

    if multiaxial_diagnosis.relevant_impairments_behavioural_educational:
        # add upto 5 comorbidities
        for count_item in range(1, randint(2, 5)):
            comorbidity_choices = (
                fetch_paediatric_neurodisability_outpatient_diagnosis_simple_reference_set()
            )
            random_comorbidities = choice(comorbidity_choices)

            random_comorbidity = ComorbidityEntity.objects.filter(
                conceptId=random_comorbidities["conceptId"]
            ).first()

            try:
                Comorbidity.objects.create(
                    multiaxial_diagnosis=multiaxial_diagnosis,
                    comorbidity_diagnosis_date=random_date(
                        start=registration_instance.registration_date,
                        end=date.today(),
                    ),
                    comorbidityentity=random_comorbidity,
                )
<<<<<<< HEAD
            except Exception as e:
                if verbose:
                    print(
                        f"Failed to create Comorbidity with {random_comorbidity}:{e=}"
                    )
=======
                random_comorbidities = comorbidity_choices[
                    randint(0, len(comorbidity_choices) - 1)
                ]
                random_comorbidity = ComorbidityEntity.objects.filter(
                    conceptId=random_comorbidities["conceptId"]
                ).first()

                try:
                    Comorbidity.objects.create(
                        multiaxial_diagnosis=multiaxial_diagnosis,
                        comorbidity_diagnosis_date=random_date(
                            start=registration_instance.registration_date,
                            end=date.today(),
                        ),
                        comorbidityentity=random_comorbidity,
                    )
                except Exception as e:
                    if verbose:
                        print(
                            f"Failed to create Comorbidity with {random_comorbidity}:{e=}"
                        )
>>>>>>> 593affee

                # create a random number of episodes to a maximum of 5
    for count_item in range(1, randint(2, 5)):
        episode = Episode.objects.create(
            multiaxial_diagnosis=multiaxial_diagnosis,
            seizure_onset_date=random_date(
                start=registration_instance.registration_date - relativedelta(months=6),
                end=date.today(),
            ),
            seizure_onset_date_confidence=choice(DATE_ACCURACY)[0],
            episode_definition=choice(EPISODE_DEFINITION)[0],
        )

        if count_item == 1:
            # the first episode must be epileptic, subsequent ones are random
            episode.epilepsy_or_nonepilepsy_status = "E"
        else:
            episode.epilepsy_or_nonepilepsy_status = choice(EPILEPSY_DIAGNOSIS_STATUS)[
                0
            ]

        episode.has_description_of_the_episode_or_episodes_been_gathered = bool(
            getrandbits(1)
        )

        if episode.has_description_of_the_episode_or_episodes_been_gathered:
            keyword_array = []
            activity_choices = (
                "running",
                "sleeping",
                "on their way to school",
                "watching YouTube",
                "gaming",
            )
            description_string = f"{registration_instance.case} was "
            for random_number in range(randint(1, 5)):
                random_keyword = Keyword.objects.order_by("?").first()
                keyword_array.append(random_keyword)

            description_string += (
                f"{activity_choices[random_number]} when they developed "
            )
            for index, semiology_keyword in enumerate(keyword_array):
                if index == len(keyword_array) - 1:
                    description_string += f"and {semiology_keyword}."
                else:
                    description_string += f"{semiology_keyword}, "

            episode.description = description_string
            episode.description_keywords = keyword_array

        if episode.epilepsy_or_nonepilepsy_status == "E":
            episode.epileptic_seizure_onset_type = choice(EPILEPSY_SEIZURE_TYPE)[0]

            if episode.epileptic_seizure_onset_type == "FO":
                laterality = choice(LATERALITY)
                motor_manifestation = choice(FOCAL_EPILEPSY_MOTOR_MANIFESTATIONS)
                nonmotor_manifestation = choice(FOCAL_EPILEPSY_NONMOTOR_MANIFESTATIONS)
                eeg_manifestations = choice(FOCAL_EPILEPSY_EEG_MANIFESTATIONS)
                setattr(episode, laterality["name"], True)
                setattr(episode, motor_manifestation["name"], True)
                setattr(episode, nonmotor_manifestation["name"], True)
                setattr(episode, eeg_manifestations["name"], True)

            elif episode.epileptic_seizure_onset_type == "GO":
                episode.epileptic_generalised_onset = GENERALISED_SEIZURE_TYPE[
                    randint(0, len(GENERALISED_SEIZURE_TYPE) - 1)
                ][0]

        elif episode.epilepsy_or_nonepilepsy_status == "NE":
            episode.nonepileptic_seizure_unknown_onset = choice(
                NON_EPILEPSY_SEIZURE_ONSET
            )[0]
            episode.nonepileptic_seizure_type = choice(NON_EPILEPSY_SEIZURE_TYPE)[0]

            if episode.nonepileptic_seizure_type == "BPP":
                episode.nonepileptic_seizure_behavioural = choice(
                    NON_EPILEPSY_BEHAVIOURAL_ARREST_SYMPTOMS
                )[0]
            elif episode.nonepileptic_seizure_type == "MAD":
                episode.nonepileptic_seizure_migraine = choice(MIGRAINES)[0]
            elif episode.nonepileptic_seizure_type == "ME":
                episode.nonepileptic_seizure_miscellaneous = choice(EPIS_MISC)[0]
            elif episode.nonepileptic_seizure_type == "SRC":
                episode.nonepileptic_seizure_sleep = choice(
                    NON_EPILEPSY_SLEEP_RELATED_SYMPTOMS
                )[0]
            elif episode.nonepileptic_seizure_type == "SAS":
                episode.nonepileptic_seizure_syncope = choice(NON_EPILEPTIC_SYNCOPES)[0]
            elif episode.nonepileptic_seizure_type == "PMD":
                episode.nonepileptic_seizure_paroxysmal = choice(
                    NON_EPILEPSY_PAROXYSMS
                )[0]
            else:
                pass

        episode.save()

        multiaxial_diagnosis.save()
        return multiaxial_diagnosis
    else:
        if verbose:
            print(
                f"Multiaxial diagnosis exists for {registration_instance.case}. Skipping..."
            )
        return registration_instance.multiaxialdiagnosis


def create_assessment(registration_instance, verbose=True):
    """
    Complete the assessment aspect of the audit, including specialist sites,
    """
    if not hasattr(registration_instance, "assessment"):
        assessment = Assessment.objects.create(
            childrens_epilepsy_surgical_service_referral_criteria_met=bool(
                getrandbits(1)
            ),
            consultant_paediatrician_referral_made=bool(getrandbits(1)),
            paediatric_neurologist_referral_made=bool(getrandbits(1)),
            childrens_epilepsy_surgical_service_referral_made=bool(getrandbits(1)),
            epilepsy_specialist_nurse_referral_made=bool(getrandbits(1)),
            registration=registration_instance,
        )

        if assessment.consultant_paediatrician_referral_made:
            assessment.consultant_paediatrician_referral_date = random_date(
                start=registration_instance.registration_date, end=date.today()
            )
            assessment.consultant_paediatrician_input_date = (
                assessment.consultant_paediatrician_referral_date
                + relativedelta(weeks=randint(1, 5))
            )
            random_organisation = Organisation.objects.order_by("?").first()
            if Site.objects.filter(
                site_is_actively_involved_in_epilepsy_care=True,
                case=registration_instance.case,
                organisation=random_organisation,
            ).exists():
                site = Site.objects.filter(
                    site_is_actively_involved_in_epilepsy_care=True,
                    case=registration_instance.case,
                    organisation=random_organisation,
                ).get()
                site.site_is_general_paediatric_centre = True
                site.save()
            else:
                Site.objects.create(
                    site_is_actively_involved_in_epilepsy_care=True,
                    site_is_general_paediatric_centre=True,
                    case=registration_instance.case,
                    organisation=random_organisation,
                )

        if assessment.paediatric_neurologist_referral_made:
            assessment.paediatric_neurologist_referral_date = random_date(
                start=registration_instance.registration_date, end=date.today()
            )
            assessment.paediatric_neurologist_input_date = (
                assessment.paediatric_neurologist_referral_date
                + relativedelta(weeks=randint(1, 5))
            )
            random_organisation = Organisation.objects.order_by("?").first()
            if Site.objects.filter(
                site_is_actively_involved_in_epilepsy_care=True,
                case=registration_instance.case,
                organisation=random_organisation,
            ).exists():
                site = Site.objects.filter(
                    site_is_actively_involved_in_epilepsy_care=True,
                    case=registration_instance.case,
                    organisation=random_organisation,
                ).get()
                site.site_is_paediatric_neurology_centre = True
                site.save()
            else:
                Site.objects.create(
                    site_is_actively_involved_in_epilepsy_care=True,
                    site_is_paediatric_neurology_centre=True,
                    case=registration_instance.case,
                    organisation=random_organisation,
                )

        if assessment.childrens_epilepsy_surgical_service_referral_made:
            assessment.childrens_epilepsy_surgical_service_referral_date = random_date(
                start=registration_instance.registration_date, end=date.today()
            )
            assessment.childrens_epilepsy_surgical_service_input_date = (
                assessment.childrens_epilepsy_surgical_service_referral_date
                + relativedelta(weeks=randint(1, 5))
            )
            random_organisation = Organisation.objects.order_by("?").first()
            if Site.objects.filter(
                site_is_actively_involved_in_epilepsy_care=True,
                case=registration_instance.case,
                organisation=random_organisation,
            ).exists():
                site = Site.objects.filter(
                    site_is_actively_involved_in_epilepsy_care=True,
                    case=registration_instance.case,
                    organisation=random_organisation,
                ).get()
                site.site_is_childrens_epilepsy_surgery_centre = True
                site.save()
            else:
                Site.objects.create(
                    site_is_actively_involved_in_epilepsy_care=True,
                    site_is_childrens_epilepsy_surgery_centre=True,
                    case=registration_instance.case,
                    organisation=random_organisation,
                )

        if assessment.epilepsy_specialist_nurse_referral_made:
            assessment.epilepsy_specialist_nurse_referral_date = random_date(
                start=registration_instance.registration_date, end=date.today()
            )
            assessment.epilepsy_specialist_nurse_input_date = (
                assessment.epilepsy_specialist_nurse_referral_date
                + relativedelta(weeks=randint(1, 12))
            )

        assessment.save()
        return assessment
    else:
        if verbose:
            print(f"Assessment exists for {registration_instance.case}. Skipping...")
        return registration_instance.assessment


def create_investigations(registration_instance, verbose=True):
    """
    Complete the investigations aspect of the audit, including medications
    """
    if not hasattr(registration_instance, "investigations"):
        investigations = Investigations.objects.create(
            eeg_indicated=bool(getrandbits(1)),
            twelve_lead_ecg_status=bool(getrandbits(1)),
            ct_head_scan_status=bool(getrandbits(1)),
            mri_indicated=bool(getrandbits(1)),
            registration=registration_instance,
        )
        if investigations.eeg_indicated:
            investigations.eeg_request_date = random_date(
                start=registration_instance.registration_date, end=date.today()
            )
            investigations.eeg_performed_date = (
                investigations.eeg_request_date + relativedelta(weeks=randint(1, 5))
            )
        if investigations.mri_indicated:
            investigations.mri_brain_requested_date = random_date(
                start=registration_instance.registration_date, end=date.today()
            )
            investigations.mri_brain_reported_date = (
                investigations.mri_brain_requested_date
                + relativedelta(weeks=randint(1, 5))
            )
        investigations.save()
        return investigations
    else:
        if verbose:
            print(f"Investigations exist for {registration_instance.case}. Skipping...")
        return registration_instance.investigations


def create_management(registration_instance, verbose=True):
    """
    Complete the management aspect of the audit, including medications
    """
    if not hasattr(registration_instance, "management"):
        management = Management.objects.create(
            registration=registration_instance,
            has_an_aed_been_given=bool(getrandbits(1)),
            has_rescue_medication_been_prescribed=bool(getrandbits(1)),
            individualised_care_plan_in_place=bool(getrandbits(1)),
        )

        if management.has_an_aed_been_given:
            for count_item in range(0, randint(1, 3)):
                # add a random number of medicines up to a total of 3
                random_medicine = (
                    MedicineEntity.objects.filter(is_rescue=False).order_by("?").first()
                )
                antiepilepsy_medicine = AntiEpilepsyMedicine.objects.create(
                    management=management,
                    is_rescue_medicine=False,
                    antiepilepsy_medicine_start_date=random_date(
                        start=registration_instance.registration_date, end=date.today()
                    ),
                    antiepilepsy_medicine_risk_discussed=bool(getrandbits(1)),
                    medicine_entity=random_medicine,
                )
                if registration_instance.case.sex == 2 and hasattr(
                    antiepilepsy_medicine, "medicine_entity"
                ):
                    if (
                        hasattr(antiepilepsy_medicine, "medicine_entity")
                        and antiepilepsy_medicine.medicine_entity is not None
                    ):
                        if (
                            antiepilepsy_medicine.medicine_entity.medicine_name
                            == "Sodium valproate"
                        ):
                            antiepilepsy_medicine.is_a_pregnancy_prevention_programme_needed = bool(
                                getrandbits(1)
                            )
                            if (
                                antiepilepsy_medicine.is_a_pregnancy_prevention_programme_needed
                            ):
                                antiepilepsy_medicine.has_a_valproate_annual_risk_acknowledgement_form_been_completed = bool(
                                    getrandbits(1)
                                )
                                antiepilepsy_medicine.is_a_pregnancy_prevention_programme_in_place = bool(
                                    getrandbits(1)
                                )
                antiepilepsy_medicine.save()

        if management.has_rescue_medication_been_prescribed:
            for count_item in range(1, randint(2, 3)):
                # add a random number of medicines up to a total of 3
                random_medicine = (
                    MedicineEntity.objects.filter(is_rescue=True).order_by("?").first()
                )
                AntiEpilepsyMedicine.objects.create(
                    management=management,
                    is_rescue_medicine=True,
                    antiepilepsy_medicine_start_date=random_date(
                        start=registration_instance.registration_date, end=date.today()
                    ),
                    antiepilepsy_medicine_risk_discussed=bool(getrandbits(1)),
                    medicine_entity=random_medicine,
                )
    else:
        if verbose:
            print(f"Management exists for {registration_instance.case}. Skipping...")
        return registration_instance.management

    if management.individualised_care_plan_in_place:
        management.individualised_care_plan_date = random_date(
            start=registration_instance.registration_date, end=date.today()
        )
        management.individualised_care_plan_has_parent_carer_child_agreement = bool(
            getrandbits(1)
        )
        management.individualised_care_plan_includes_service_contact_details = bool(
            getrandbits(1)
        )
        management.individualised_care_plan_include_first_aid = bool(getrandbits(1))
        management.individualised_care_plan_parental_prolonged_seizure_care = bool(
            getrandbits(1)
        )
        management.individualised_care_plan_includes_general_participation_risk = bool(
            getrandbits(1)
        )
        management.individualised_care_plan_addresses_water_safety = bool(
            getrandbits(1)
        )
        management.individualised_care_plan_addresses_sudep = bool(getrandbits(1))
        management.individualised_care_plan_includes_ehcp = bool(getrandbits(1))
        management.has_individualised_care_plan_been_updated_in_the_last_year = bool(
            getrandbits(1)
        )

    management.has_been_referred_for_mental_health_support = bool(getrandbits(1))
    management.has_support_for_mental_health_support = bool(getrandbits(1))

    management.save()
    return management<|MERGE_RESOLUTION|>--- conflicted
+++ resolved
@@ -161,31 +161,19 @@
     assessment = create_assessment(
         registration_instance=registration_instance, verbose=verbose
     )
-<<<<<<< HEAD
-    test_fields_update_audit_progress(model_instance=assessment)
-=======
     update_audit_progress(model_instance=assessment)
->>>>>>> 593affee
 
     # create random Investigations
     assessment = create_investigations(
         registration_instance=registration_instance, verbose=verbose
     )
-<<<<<<< HEAD
-    test_fields_update_audit_progress(model_instance=assessment)
-=======
     update_audit_progress(model_instance=assessment)
->>>>>>> 593affee
 
     # create random Management
     management = create_management(
         registration_instance=registration_instance, verbose=verbose
     )
-<<<<<<< HEAD
-    test_fields_update_audit_progress(model_instance=management)
-=======
     update_audit_progress(model_instance=management)
->>>>>>> 593affee
 
     # calculate all the kpis
     calculate_kpis(registration_instance=registration_instance)
@@ -317,35 +305,11 @@
                     ),
                     comorbidityentity=random_comorbidity,
                 )
-<<<<<<< HEAD
             except Exception as e:
                 if verbose:
                     print(
                         f"Failed to create Comorbidity with {random_comorbidity}:{e=}"
                     )
-=======
-                random_comorbidities = comorbidity_choices[
-                    randint(0, len(comorbidity_choices) - 1)
-                ]
-                random_comorbidity = ComorbidityEntity.objects.filter(
-                    conceptId=random_comorbidities["conceptId"]
-                ).first()
-
-                try:
-                    Comorbidity.objects.create(
-                        multiaxial_diagnosis=multiaxial_diagnosis,
-                        comorbidity_diagnosis_date=random_date(
-                            start=registration_instance.registration_date,
-                            end=date.today(),
-                        ),
-                        comorbidityentity=random_comorbidity,
-                    )
-                except Exception as e:
-                    if verbose:
-                        print(
-                            f"Failed to create Comorbidity with {random_comorbidity}:{e=}"
-                        )
->>>>>>> 593affee
 
                 # create a random number of episodes to a maximum of 5
     for count_item in range(1, randint(2, 5)):
