# Docs for the Azure Web Apps Deploy action: https://github.com/Azure/webapps-deploy
# More GitHub Actions for Azure: https://github.com/Azure/actions
# More info on Python, GitHub Actions, and Azure App Service: https://aka.ms/python-webapps-actions

# DEPLOYS CHANGES IN THE 'DEVELOPMENT' BRANCH TO THE 'DEVELOPMENT' AZURE WEBAPP
# epilepsy12/development

name: Build and deploy Python app to Azure Web App - epilepsy12

on:
  push:
    branches:
      - development
  workflow_dispatch:

jobs:
  build-and-deploy:
    runs-on: ubuntu-latest

    # this 'environment' refers to GitHub Environments, not environment variables
    environment:
      name: 'development'
      url: ${{ steps.deploy-to-webapp.outputs.webapp-url }}

    # this 'env' refers to environment variables
    env:
      DJANGO_CSRF_TRUSTED_ORIGINS: https://localhost,https://0.0.0.0
      E12_POSTGRES_DB_HOST: 127.0.0.1
      E12_POSTGRES_DB_NAME: test_db
      E12_POSTGRES_DB_PASSWORD: postgis
      E12_POSTGRES_DB_PORT: 5432
      E12_POSTGRES_DB_USER: postgis
      POSTCODES_IO_API_URL: https://api.postcodes.io
      RCPCH_CENSUS_PLATFORM_TOKEN: ${{ secrets.RCPCH_CENSUS_PLATFORM_TOKEN }}
      RCPCH_CENSUS_PLATFORM_URL: https://api.rcpch.ac.uk/deprivation/v1
      RCPCH_HERMES_SERVER_URL: http://rcpch-hermes.uksouth.azurecontainer.io:8080/v1/snomed

<<<<<<< HEAD
      # Sets up a Postgis container for the test db
=======
    # Sets up a Postgis container for the test db
>>>>>>> a9a3926e
    services:
      postgis:
        image: postgis/postgis:15-3.3
        env:
          POSTGRES_USER: postgis
          POSTGRES_PASSWORD: postgis
          POSTGRES_DB: test_db
        ports:
          - 5432:5432
        # needed because the postgis container does not provide a healthcheck
        options: --health-cmd pg_isready --health-interval 10s --health-timeout 5s --health-retries 5

    steps:
      - uses: actions/checkout@v3

      - name: Set up Python version
        uses: actions/setup-python@v4
        with:
          python-version: '3.10'

      - name: Install PostGIS dependencies
        run: sudo apt-get install -y binutils libproj-dev gdal-bin libgdal-dev python3-gdal

      - name: Create and start virtual environment
        run: |
          python -m venv venv
          source venv/bin/activate

      # python dependencies
      - name: Install dependencies
        run: |
          python -m pip install --upgrade pip
          pip install -r requirements.txt

      # run migrations
      - name: Run migrations
        run: python manage.py migrate

      - name: collect static files
        run: python manage.py collectstatic --noinput

      - name: Pytest Suite
        run: pytest -rP

      # Deploy to Azure
      - name: 'Deploy to Azure Web App'
        uses: azure/webapps-deploy@v2
        id: deploy-to-webapp
        with:
          app-name: 'epilepsy12-development'
          slot-name: 'Production'
          publish-profile: ${{ secrets.AZUREAPPSERVICE_PUBLISHPROFILE_F43DF2B15BBA4BC09CB85DE9AECC20D5 }}
          package: .
<|MERGE_RESOLUTION|>--- conflicted
+++ resolved
@@ -1,95 +1,91 @@
-# Docs for the Azure Web Apps Deploy action: https://github.com/Azure/webapps-deploy
-# More GitHub Actions for Azure: https://github.com/Azure/actions
-# More info on Python, GitHub Actions, and Azure App Service: https://aka.ms/python-webapps-actions
-
-# DEPLOYS CHANGES IN THE 'DEVELOPMENT' BRANCH TO THE 'DEVELOPMENT' AZURE WEBAPP
-# epilepsy12/development
-
-name: Build and deploy Python app to Azure Web App - epilepsy12
-
-on:
-  push:
-    branches:
-      - development
-  workflow_dispatch:
-
-jobs:
-  build-and-deploy:
-    runs-on: ubuntu-latest
-
-    # this 'environment' refers to GitHub Environments, not environment variables
-    environment:
-      name: 'development'
-      url: ${{ steps.deploy-to-webapp.outputs.webapp-url }}
-
-    # this 'env' refers to environment variables
-    env:
-      DJANGO_CSRF_TRUSTED_ORIGINS: https://localhost,https://0.0.0.0
-      E12_POSTGRES_DB_HOST: 127.0.0.1
-      E12_POSTGRES_DB_NAME: test_db
-      E12_POSTGRES_DB_PASSWORD: postgis
-      E12_POSTGRES_DB_PORT: 5432
-      E12_POSTGRES_DB_USER: postgis
-      POSTCODES_IO_API_URL: https://api.postcodes.io
-      RCPCH_CENSUS_PLATFORM_TOKEN: ${{ secrets.RCPCH_CENSUS_PLATFORM_TOKEN }}
-      RCPCH_CENSUS_PLATFORM_URL: https://api.rcpch.ac.uk/deprivation/v1
-      RCPCH_HERMES_SERVER_URL: http://rcpch-hermes.uksouth.azurecontainer.io:8080/v1/snomed
-
-<<<<<<< HEAD
-      # Sets up a Postgis container for the test db
-=======
-    # Sets up a Postgis container for the test db
->>>>>>> a9a3926e
-    services:
-      postgis:
-        image: postgis/postgis:15-3.3
-        env:
-          POSTGRES_USER: postgis
-          POSTGRES_PASSWORD: postgis
-          POSTGRES_DB: test_db
-        ports:
-          - 5432:5432
-        # needed because the postgis container does not provide a healthcheck
-        options: --health-cmd pg_isready --health-interval 10s --health-timeout 5s --health-retries 5
-
-    steps:
-      - uses: actions/checkout@v3
-
-      - name: Set up Python version
-        uses: actions/setup-python@v4
-        with:
-          python-version: '3.10'
-
-      - name: Install PostGIS dependencies
-        run: sudo apt-get install -y binutils libproj-dev gdal-bin libgdal-dev python3-gdal
-
-      - name: Create and start virtual environment
-        run: |
-          python -m venv venv
-          source venv/bin/activate
-
-      # python dependencies
-      - name: Install dependencies
-        run: |
-          python -m pip install --upgrade pip
-          pip install -r requirements.txt
-
-      # run migrations
-      - name: Run migrations
-        run: python manage.py migrate
-
-      - name: collect static files
-        run: python manage.py collectstatic --noinput
-
-      - name: Pytest Suite
-        run: pytest -rP
-
-      # Deploy to Azure
-      - name: 'Deploy to Azure Web App'
-        uses: azure/webapps-deploy@v2
-        id: deploy-to-webapp
-        with:
-          app-name: 'epilepsy12-development'
-          slot-name: 'Production'
-          publish-profile: ${{ secrets.AZUREAPPSERVICE_PUBLISHPROFILE_F43DF2B15BBA4BC09CB85DE9AECC20D5 }}
-          package: .
+# Docs for the Azure Web Apps Deploy action: https://github.com/Azure/webapps-deploy
+# More GitHub Actions for Azure: https://github.com/Azure/actions
+# More info on Python, GitHub Actions, and Azure App Service: https://aka.ms/python-webapps-actions
+
+# DEPLOYS CHANGES IN THE 'DEVELOPMENT' BRANCH TO THE 'DEVELOPMENT' AZURE WEBAPP
+# epilepsy12/development
+
+name: Build and deploy Python app to Azure Web App - epilepsy12
+
+on:
+  push:
+    branches:
+      - development
+  workflow_dispatch:
+
+jobs:
+  build-and-deploy:
+    runs-on: ubuntu-latest
+
+    # this 'environment' refers to GitHub Environments, not environment variables
+    environment:
+      name: 'development'
+      url: ${{ steps.deploy-to-webapp.outputs.webapp-url }}
+
+    # this 'env' refers to environment variables
+    env:
+      DJANGO_CSRF_TRUSTED_ORIGINS: https://localhost,https://0.0.0.0
+      E12_POSTGRES_DB_HOST: 127.0.0.1
+      E12_POSTGRES_DB_NAME: test_db
+      E12_POSTGRES_DB_PASSWORD: postgis
+      E12_POSTGRES_DB_PORT: 5432
+      E12_POSTGRES_DB_USER: postgis
+      POSTCODES_IO_API_URL: https://api.postcodes.io
+      RCPCH_CENSUS_PLATFORM_TOKEN: ${{ secrets.RCPCH_CENSUS_PLATFORM_TOKEN }}
+      RCPCH_CENSUS_PLATFORM_URL: https://api.rcpch.ac.uk/deprivation/v1
+      RCPCH_HERMES_SERVER_URL: http://rcpch-hermes.uksouth.azurecontainer.io:8080/v1/snomed
+
+    # Sets up a Postgis container for the test db
+    services:
+      postgis:
+        image: postgis/postgis:15-3.3
+        env:
+          POSTGRES_USER: postgis
+          POSTGRES_PASSWORD: postgis
+          POSTGRES_DB: test_db
+        ports:
+          - 5432:5432
+        # needed because the postgis container does not provide a healthcheck
+        options: --health-cmd pg_isready --health-interval 10s --health-timeout 5s --health-retries 5
+
+    steps:
+      - uses: actions/checkout@v3
+
+      - name: Set up Python version
+        uses: actions/setup-python@v4
+        with:
+          python-version: '3.10'
+
+      - name: Install PostGIS dependencies
+        run: sudo apt-get install -y binutils libproj-dev gdal-bin libgdal-dev python3-gdal
+
+      - name: Create and start virtual environment
+        run: |
+          python -m venv venv
+          source venv/bin/activate
+
+      # python dependencies
+      - name: Install dependencies
+        run: |
+          python -m pip install --upgrade pip
+          pip install -r requirements.txt
+
+      # run migrations
+      - name: Run migrations
+        run: python manage.py migrate
+
+      - name: collect static files
+        run: python manage.py collectstatic --noinput
+
+      - name: Pytest Suite
+        run: pytest -rP
+
+      # Deploy to Azure
+      - name: 'Deploy to Azure Web App'
+        uses: azure/webapps-deploy@v2
+        id: deploy-to-webapp
+        with:
+          app-name: 'epilepsy12-development'
+          slot-name: 'Production'
+          publish-profile: ${{ secrets.AZUREAPPSERVICE_PUBLISHPROFILE_F43DF2B15BBA4BC09CB85DE9AECC20D5 }}
+          package: .