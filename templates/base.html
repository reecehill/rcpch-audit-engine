<!DOCTYPE html>
<html>
  {% load static %}
  {% load epilepsy12_template_tags %}
  {% csrf_token %}
  <head>
    <meta charset="utf-8" />
    <meta content="IE=edge,chrome=1" http-equiv="X-UA-Compatible" />
    <meta name="viewport"
          content="width=device-width, initial-scale=1, maximum-scale=2, user-scalable=no"/>
    <meta name="description"
          content="The Epilepsy12 National Audit for Childhood Epilepsy."/>
    <meta name="keywords" content="Epilepsy12 RCPCH Audit Childhood Epilepsy" />
    <meta name="author" content="RCPCH" />
    <meta name="theme-color" content="#ffffff" />
    <title>Epilepsy12 Platform | RCPCH</title>
    <link rel="stylesheet"
          href="{% static 'styles/semantic.min.css' %}"
          type="text/css"/>
    <link rel="icon" href="/favicon.ico'"/>
    <link rel="stylesheet" href="{% static 'styles/style.css' %}"/>
  </head>
  <body id="root">
    {% block nav %}
      <div class="ui text menu signin">
        <div class="right menu">
          {% if user.is_authenticated %}
            <a class="item signin_button" href="{% url 'logout' %}"><span class="signin_text">Log out {{ user.get_full_name }}</span></a>
          {% else %}
            <a class="item signin_button" href="{% url 'login' %}"><i class="arrow right icon"></i><span class="signin_text">Sign in</span></a>
            {% comment %} <a class="item signin_button" href="{% url 'signup' %}"><i class="arrow right icon"></i><span class="signin_text">Sign up</span></a> {% endcomment %}
          {% endif %}
        </div>
      </div>
      <div class="ui container rcpch fluid nav">
        <div class="ui secondary pointing stackable menu ">
            <a {% if request.resolver_match.url_name|is_in:'index' %} class="active_menu_item active item" {% else %} class="item" {% endif %}
               href="{% url 'index' %}">
              <span>
                <img id="nav-rcpch"
                     src="{% static 'images/rcpch-logo-mobile.4d5b446caf9a.svg' %}"
                     class="item">
              </span>
            </a>
            <h4>Epilepsy12 audit platform</h4>
            <div class='right menu'>
              <a {% if request.resolver_match.url_name|is_in:'index' %}class="active item" id="active_menu_item"{% else %} class="item" {% endif %}
                 id="link"
                 href="{% url 'index' %}">
                Home
              </a>
              {% if user.is_authenticated %}
                {% if user.is_superuser %}
                  <a {% if request.resolver_match.url_name|is_in:'admin:index'  %} class="active item" id="active_menu_item" {% else %} class="item" {% endif %}
                     href="{% url 'admin:index' %}">
                    Database management
                  </a>
                {% endif %}
                <a {% if request.resolver_match.url_name|is_in:"hospital_reports,epilepsy12_user_list,cases,register,first_paediatric_assessment,multiaxial_description,multiaxial_diagnosis,epilepsy_context,assessment,investigations,management,create_comorbidity,update_comorbidity" %} class="active item" id="active_menu_item" {% else %} class="item" {% endif %}
                   id="link"
                   href="{% url 'hospital_reports' %}">
                  Clinician access
                </a>
              {% endif %}
              <a {% if request.resolver_match.url_name|is_in:'patient' %}class="active item" id="active_menu_item" {% else %} class="item" {% endif %}
                 id="link"
                 href="{% url 'patient' %}">
                Patient access
              </a>
              <a {% if request.resolver_match.url_name|is_in:'docs' %}class="active item" id="active_menu_item" {% else %} class="item" {% endif %}
                 id="link"
                 href="{% url 'docs' %}">
                Documentation
              </a>
              <a {% if request.resolver_match.url_name|is_in:'tsandcs' %}class="active item" id="active_menu_item" {% else %} class="item" {% endif %}
                 id="link"
                 href="{% url 'tsandcs' %}">
                Terms of Service
              </a>
            </div>
          </div>
        </div>
      </div>
    {% endblock %}
    {% if messages %}
      <div class='ui container'>
        <div class="ui rcpch_info icon message">
          <i class="info icon"></i>
          <i class="close icon"></i>
          {% for message in messages %}
            {% if message.tags %}{% endif %}
            {{ message }}
          {% endfor %}
        </div>
      </div>
    {% endif %}
    <div class='ui fluid container'>
      {% block content %}{% endblock %}
    </div>
    <div class="ui fluid rcpch container">
      <div class="ui rcpch_warning message">This site is currently under development.</div>
    </div>
<<<<<<< HEAD
        
    <div class='ui fluid container'>

      {% include 'epilepsy12/footer.html'%}

    </div>
    <script src="{% static 'js/jquery.min.js' %}"></script>
    <script src="{% static 'htmx_1.8.4/htmx.min.js' %}"></script>
    <script src="{% static 'hyperscript_0.9.8/hyperscript.min.js' %}"></script>
    <script src="{% static 'js/semantic.min.js' %}" integrity="sha512-dqw6X88iGgZlTsONxZK9ePmJEFrmHwpuMrsUChjAw1mRUhUITE5QU9pkcSox+ynfLhL15Sv2al5A0LVyDCmtUw==" crossorigin="anonymous" referrerpolicy="no-referrer"></script>
=======
    <div class='ui fluid container'>{% include 'epilepsy12/footer.html' %}</div>
    <script src="https://unpkg.com/hyperscript.org@0.9.7"></script>
    <script src="{% static 'js/jquery.min.js' %}"></script>
    <script src="{% static 'htmx_1.8.4/htmx.min.js' %}"></script>
    <script src="{% static 'hyperscript_0.9.7/hyperscript.min.js' %}"></script>
    <script src="{% static 'js/semantic.min.js' %}"
            integrity="sha512-dqw6X88iGgZlTsONxZK9ePmJEFrmHwpuMrsUChjAw1mRUhUITE5QU9pkcSox+ynfLhL15Sv2al5A0LVyDCmtUw=="
            crossorigin="anonymous"
            referrerpolicy="no-referrer"></script>
>>>>>>> a7f3cb3d
    <script src="https://cdn.jsdelivr.net/npm/sweetalert2@11"></script>
    <script>
      $('.message .close').on('click', function() {
        $(this)
          .closest('.message')
          .transition('fade')
        ;
      });

      $('#casecompletionprogress').progress({
        label: 'ratio',
        text: {
          ratio: '{value} of {total}'
        }
      });

      $('div.ui.search.desscribeSearch').search({
        apiSettings: {
          url: "https://{{request.get_host}}/epilepsy12/semiology-keyword-autocomplete/?q={query}"
        },
        fields: {
          results: 'results',
          title: 'text'
        }
      });

      $('.ui.search.hospitalSearch').search({
        apiSettings: {
          url: "https://{{request.get_host}}/epilepsy12/hospital-autocomplete/?q={query}"
        },
        fields: {
          results: 'results',
          title: 'text'
        }
      });
      $('#choicesPopup').popup();
      $('#investigationsManagementPopup').popup();
      $('.question.circle.icon.link').popup();
      $('#postcodeIdPopup').popup();
      /*
      $('.prompt').on("input", function(data){
        console.log($('prompt').val());
        $('.text').text($('.prompt').val())
      })
      */
      $('.ui.dropdown').dropdown();
      
    </script>
  </body>
</html><|MERGE_RESOLUTION|>--- conflicted
+++ resolved
@@ -100,7 +100,6 @@
     <div class="ui fluid rcpch container">
       <div class="ui rcpch_warning message">This site is currently under development.</div>
     </div>
-<<<<<<< HEAD
         
     <div class='ui fluid container'>
 
@@ -111,17 +110,6 @@
     <script src="{% static 'htmx_1.8.4/htmx.min.js' %}"></script>
     <script src="{% static 'hyperscript_0.9.8/hyperscript.min.js' %}"></script>
     <script src="{% static 'js/semantic.min.js' %}" integrity="sha512-dqw6X88iGgZlTsONxZK9ePmJEFrmHwpuMrsUChjAw1mRUhUITE5QU9pkcSox+ynfLhL15Sv2al5A0LVyDCmtUw==" crossorigin="anonymous" referrerpolicy="no-referrer"></script>
-=======
-    <div class='ui fluid container'>{% include 'epilepsy12/footer.html' %}</div>
-    <script src="https://unpkg.com/hyperscript.org@0.9.7"></script>
-    <script src="{% static 'js/jquery.min.js' %}"></script>
-    <script src="{% static 'htmx_1.8.4/htmx.min.js' %}"></script>
-    <script src="{% static 'hyperscript_0.9.7/hyperscript.min.js' %}"></script>
-    <script src="{% static 'js/semantic.min.js' %}"
-            integrity="sha512-dqw6X88iGgZlTsONxZK9ePmJEFrmHwpuMrsUChjAw1mRUhUITE5QU9pkcSox+ynfLhL15Sv2al5A0LVyDCmtUw=="
-            crossorigin="anonymous"
-            referrerpolicy="no-referrer"></script>
->>>>>>> a7f3cb3d
     <script src="https://cdn.jsdelivr.net/npm/sweetalert2@11"></script>
     <script>
       $('.message .close').on('click', function() {
